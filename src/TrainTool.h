--- conflicted
+++ resolved
@@ -89,7 +89,6 @@
         QTreeWidgetItem *allWorkouts;
         QTreeWidgetItem *workout;
         QSplitter   *trainSplitter;
-<<<<<<< HEAD
         QTreeWidget *serverTree;
         QTreeWidgetItem *allServers;
         QTreeWidgetItem *allDevices;
@@ -104,13 +103,7 @@
     public:
         // everyone else wants this
         QCheckBox   *recordSelector;
-=======
         boost::shared_ptr<QFileSystemWatcher> watcher;
-
-        //QTreeWidget *serverTree;        // XXX commented out for this release
-        //QTreeWidgetItem *allServers;    // XXX commented out for this release
-        //QTreeWidgetItem *server;        // XXX commented out for this release
->>>>>>> c4f379d1
 };
 
 #endif // _GC_TrainTool_h
