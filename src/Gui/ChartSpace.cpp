/*
 * Copyright (c) 2020 Mark Liversedge (liversedge@gmail.com)
 *
 * This program is free software; you can redistribute it and/or modify it
 * under the terms of the GNU General Public License as published by the Free
 * Software Foundation; either version 2 of the License, or (at your option)
 * any later version.
 *
 * This program is distributed in the hope that it will be useful, but WITHOUT
 * ANY WARRANTY; without even the implied warranty of MERCHANTABILITY or
 * FITNESS FOR A PARTICULAR PURPOSE.  See the GNU General Public License for
 * more details.
 *
 * You should have received a copy of the GNU General Public License along
 * with this program; if not, write to the Free Software Foundation, Inc., 51
 * Franklin Street, Fifth Floor, Boston, MA  02110-1301  USA
 */

#include "ChartSpace.h"

#include "AbstractView.h"
#include "Athlete.h"
#include "RideCache.h"
#include "Colors.h"

#include <cmath>
#include <QGraphicsSceneMouseEvent>
#if QT_VERSION < 0x060000
#include <QGLWidget>
#endif

#include <QJsonDocument>
#include <QJsonObject>
#include <QJsonArray>
#include <QJsonValue>

double gl_major;
static double gl_wheelscale = 6; // rate we scroll for wheel events
static double gl_near = 20; // close to boundary in pixels (will be factored by dpiXFactor)

static QIcon grayConfig, whiteConfig, accentConfig;
static QIcon grayEdit, whiteEdit, accentEdit;

ChartSpaceItemRegistry *ChartSpaceItemRegistry::_instance;

ChartSpace::ChartSpace(Context *context, int scope, GcWindow *window) :
    state(NONE), context(context), scope(scope), mincols(5), window(window), group(NULL), fixedZoom(0), _viewY(0),
    yresizecursor(false), xresizecursor(false), block(false), scrolling(false),
    setscrollbar(false), lasty(-1)
{
    setContentsMargins(0,0,0,0);

    QHBoxLayout *main = new QHBoxLayout;
    main->setSpacing(0);
    main->setContentsMargins(0,0,0,0);

    // add a view and scene and centre
    scene = new QGraphicsScene(this);
    view = new GGraphicsView(context, this);

    // hardware acceleration is important for this widget
#if QT_VERSION < 0x060000
#if defined(Q_OS_LINUX)
    // if we have OpenGL and its 2.0 or higher, lets use it.
    // this is pretty much any GPU since 2004 and keeps Qt happy.
    // we only do this on Linux
    //if (gl_major >= 2.0)  view->setViewport(new QGLWidget(QGLFormat(QGL::SampleBuffers | QGL::DirectRendering)));
    if (gl_major >= 2.0)  view->setViewport(new QGLWidget());
#endif
#if defined(Q_OS_WIN)
    // on windows we always use OpenGL since we have forced
    // ANGLE in main.cpp to implement opengl on top of directx
    view->setViewport(new QGLWidget());
#endif
#if defined (Q_OS_MACOS)
    // we have no options right now, it sucks
#endif
#endif

    view->viewport()->setAttribute(Qt::WA_AcceptTouchEvents, false); // stops it stealing focus on mouseover
    scrollbar = new QScrollBar(Qt::Vertical, this);

    // how to move etc
    //view->setDragMode(QGraphicsView::ScrollHandDrag);
    view->setRenderHint(QPainter::Antialiasing, true);
    view->setFrameStyle(QFrame::NoFrame);
    view->setSizePolicy(QSizePolicy::Expanding, QSizePolicy::Expanding);
    view->setScene(scene);

    // layout
    main->addWidget(view);
    main->addWidget(scrollbar);

    // all the widgets
    setLayout(main);

    // by default these are the column sizes (user can adjust)
    columns << 1200 << 1200 << 1200 << 1200 << 1200 << 1200 << 1200 << 1200 << 1200 << 1200;

    // for changing the view
    group = new QParallelAnimationGroup(this);
    viewchange = new QPropertyAnimation(this, "viewRect");
    viewchange->setEasingCurve(QEasingCurve(QEasingCurve::OutQuint));

    // for scrolling the view
    scroller = new QPropertyAnimation(this, "viewY");
    scroller->setEasingCurve(QEasingCurve(QEasingCurve::Linear));

    // watch the view for mouse events
    view->setMouseTracking(true);
    scene->installEventFilter(this);

    // once all widgets created we can connect the signals
    connect(context, SIGNAL(configChanged(qint32)), this, SLOT(configChanged(qint32)));
    connect(scroller, SIGNAL(finished()), this, SLOT(scrollFinished()));
    connect(scrollbar, SIGNAL(valueChanged(int)), this, SLOT(scrollbarMoved(int)));

    // set the widgets etc
    configChanged(CONFIG_APPEARANCE);

    // we're ready to plot, but not configured
    configured=false;
    stale=true;
    currentRideItem=NULL;
}

void
ChartSpace::adjustItemHeight(ChartSpaceItem* item, int heightInRows)
{
    state = YRESIZE;

    stateData.yresize.item = item;
    stateData.yresize.posy = 0;
    stateData.yresize.item->deep = heightInRows;

    updateGeometry();
    updateView();

    state = NONE;
}

// add the item
void
ChartSpace::addItem(int order, int column, int span, int deep, ChartSpaceItem *item)
{
    item->order= order;
    item->span= span;
    item->column = column;
    item->deep = deep;
    items.append(item);
    if (scope&OverviewScope::ANALYSIS && currentRideItem) item->setData(currentRideItem);
    if (scope&OverviewScope::TRENDS) item->setDateRange(currentDateRange);
}

void
ChartSpace::removeItem(ChartSpaceItem *item)
{
    for(int i=0; i<items.count(); i++) {
        ChartSpaceItem *p = items.at(i);
        if (p == item) {
            scene->removeItem(p);
            items.removeAt(i);
            delete p;
            return;
        }
    }
}

void
ChartSpace::moveItem(ChartSpaceItem* item, ChartSpace* toChartSpace)
{
    // remove from existing chart space
    scene->removeItem(item);
    items.removeOne(item);
    updateGeometry();
    updateView();

    // prepare for new chart space
    item->onscene = false;
    item->parent = toChartSpace;

    // add to new chart space
    toChartSpace->addItem(item->order, item->column, item->span, item->deep, item);
    toChartSpace->updateGeometry();
    toChartSpace->updateView();
}

// when a ride is selected we need to notify all the ChartSpaceItems
void
ChartSpace::rideSelected(RideItem *item)
{
    // don't plot when we're not visible, unless we have nothing plotted yet
    if (!isVisible() && currentRideItem != NULL && item != NULL) {
        stale=true;
        return;
    }

    // don't replot .. we already did this one
    if (currentRideItem == item && stale == false) {
        return;
    }

    // ride item changed
    foreach(ChartSpaceItem *ChartSpaceItem, items) ChartSpaceItem->setData(item);

    // update
    updateView();

    // ok, remember we did this one
    currentRideItem = item;
    stale=false;
}

void
ChartSpace::refresh()
{
    stale = true;
    if (scope == TRENDS) dateRangeChanged(currentDateRange);
    else if (scope == ANALYSIS) rideSelected(currentRideItem);
}

void
ChartSpace::filterChanged()
{
    // redo trends
    dateRangeChanged(currentDateRange);
}

void
ChartSpace::dateRangeChanged(DateRange dr)
{
    // remember
    currentDateRange = dr;

    // don't plot when we're not visible, unless we have nothing plotted yet
    if (!isVisible()) {
        stale=true;
        return;
    }

    // ride item changed
    foreach(ChartSpaceItem *ChartSpaceItem, items) ChartSpaceItem->setDateRange(dr);

    // update
    updateView();

    // ok, remember we did this one
    stale=false;
}

QColor
ChartSpaceItem::color()
{
    return QColor(bgcolor);
}

void
ChartSpaceItem::setData(RideItem *item)
{
    Q_UNUSED(item);
    // ignored
}

void
ChartSpaceItem::setDrag(bool x)
{
    if (drag == x) return; // unchanged

    drag = x;

    // hide stuff
    dragChanged(drag);
    if (!drag) geometryChanged();
}

void
ChartSpaceItem::geometryChanged()
{
    itemGeometryChanged();
}

bool
ChartSpaceItem::sceneEvent(QEvent *event)
{
    // skip whilst dragging and resizing
    if (parent->state != ChartSpace::NONE) return false;

    // repaint when mouse enters and leaves
    if (event->type() == QEvent::GraphicsSceneHoverLeave ||
        event->type() == QEvent::GraphicsSceneHoverEnter) {

        // force repaint
        update();
        scene()->update();

    // repaint when in the corner
    } else if (event->type() == QEvent::GraphicsSceneHoverMove && inCorner() != incorner) {

        incorner = inCorner();
        update();
        scene()->update();

    // repaint when in the edit
    } else if (event->type() == QEvent::GraphicsSceneHoverMove && inEdit() != inedit) {

         inedit = inEdit();
         update();
         scene()->update();
    }
    return false;
}

bool
ChartSpaceItem::inHotspot()
{
    if (showconfig == false && showedit == false) return false;

    QPoint vpos = parent->view->mapFromGlobal(QCursor::pos());
    QPointF spos = parent->view->mapToScene(vpos);

    QRectF spot(hotspot().topLeft()+geometry().topLeft(), hotspot().bottomRight()+geometry().topLeft());
    if (spot.width() >0 && spot.contains(spos.x(), spos.y()))  return true;
    return false;
}

bool
ChartSpaceItem::inCorner()
{
    if (showconfig == false) return false;

    QPoint vpos = parent->view->mapFromGlobal(QCursor::pos());
    QPointF spos = parent->view->mapToScene(vpos);

    if (geometry().contains(spos.x(), spos.y())) {
        if (spos.y() - geometry().top() < (ROWHEIGHT+40) &&
            geometry().width() - (spos.x() - geometry().x()) < (ROWHEIGHT+40))
            return true;
    }
    return false;

}

bool
ChartSpaceItem::inEdit()
{
    if (showedit == false) return false;

    QPoint vpos = parent->view->mapFromGlobal(QCursor::pos());
    QPointF spos = parent->view->mapToScene(vpos);

    if (geometry().contains(spos.x(), spos.y())) {
        if (spos.y() - geometry().top() < (ROWHEIGHT + 40) &&
            geometry().width() - (spos.x() - geometry().x()) > (ROWHEIGHT + 40) &&
            geometry().width() - (spos.x() - geometry().x()) < (2*ROWHEIGHT + 80)) {
            return true;
        }
    }
    return false;
}

bool
ChartSpaceItem::underMouse()
{
    QPoint vpos = parent->view->mapFromGlobal(QCursor::pos());
    QPointF spos = parent->view->mapToScene(vpos);

    if (geometry().contains(spos.x(), spos.y())) return true;
    return false;
}

// ChartSpaceItems need to show they are in config mode
void
ChartSpaceItem::paint(QPainter *painter, const QStyleOptionGraphicsItem *opt, QWidget *widget) {

    if (drag) painter->setBrush(QBrush(GColor(CPLOTMARKER)));
    else painter->setBrush(RGBColor(color()));

    QPainterPath path;
    path.addRoundedRect(QRectF(0,0,geometry().width(),geometry().height()), ROWHEIGHT/5, ROWHEIGHT/5);
    painter->setPen(Qt::NoPen);
    //painter->fillPath(path, brush.color());
    painter->drawPath(path);
    painter->setPen(GColor(CPLOTGRID));
    //XXXpainter->drawLine(QLineF(0,ROWHEIGHT*2,geometry().width(),ROWHEIGHT*2));
    //painter->fillRect(QRectF(0,0,geometry().width()+1,geometry().height()+1), brush);
    //titlefont.setWeight(QFont::Bold);
    if (GCColor::luminance(RGBColor(color())) < 127) painter->setPen(QColor(200,200,200));
    else painter->setPen(QColor(70,70,70));

    painter->setFont(parent->titlefont);
    painter->drawText(QPointF(ROWHEIGHT /2.0f, QFontMetrics(parent->titlefont, parent->device()).height()), name);

    // only paint contents if not dragging
    if (drag) return;

    // not dragging so we can get to work painting the rest

    // config icon
    if (showconfig) {
        if (parent->state != ChartSpace::DRAG && underMouse()) {

            if (inCorner()) {

                // if hovering over the button show a background to indicate
                // that pressing a button is good
                QPainterPath path;
                path.addRoundedRect(QRectF(geometry().width()-40-ROWHEIGHT,0,
                                    ROWHEIGHT+40, ROWHEIGHT+40), ROWHEIGHT/5, ROWHEIGHT/5);
                painter->setPen(Qt::NoPen);
                QColor darkgray(RGBColor(color()).lighter(200));
                painter->setBrush(darkgray);
                painter->drawPath(path);
                painter->fillRect(QRectF(geometry().width()-40-ROWHEIGHT, 0, ROWHEIGHT+40-(ROWHEIGHT/5), ROWHEIGHT+40), QBrush(darkgray));
                painter->fillRect(QRectF(geometry().width()-40-ROWHEIGHT, ROWHEIGHT/5, ROWHEIGHT+40, ROWHEIGHT+40-(ROWHEIGHT/5)), QBrush(darkgray));

                // draw the config button and make it more obvious
                // when hovering over the card
                painter->drawPixmap(geometry().width()-20-(ROWHEIGHT*1), 20, ROWHEIGHT*1, ROWHEIGHT*1, accentConfig.pixmap(QSize(ROWHEIGHT*1, ROWHEIGHT*1)));

            } else {

                // hover on card - make it more obvious there is a config button
                painter->drawPixmap(geometry().width()-20-(ROWHEIGHT*1), 20, ROWHEIGHT*1, ROWHEIGHT*1, whiteConfig.pixmap(QSize(ROWHEIGHT*1, ROWHEIGHT*1)));
            }

        } else painter->drawPixmap(geometry().width()-20-(ROWHEIGHT*1), 20, ROWHEIGHT*1, ROWHEIGHT*1, grayConfig.pixmap(QSize(ROWHEIGHT*1, ROWHEIGHT*1)));
    }

    // edit icon
    if (showedit) {
        if (parent->state != ChartSpace::DRAG && underMouse()) {

            if (inEdit()) {

                // if hovering over the button show a background to indicate
                // that pressing a button is good
                painter->setPen(Qt::NoPen);
                QColor darkgray(RGBColor(color()).lighter(200));
                painter->setBrush(darkgray);
                painter->fillRect(QRectF(geometry().width()-80-2*ROWHEIGHT, 0, ROWHEIGHT + 40, ROWHEIGHT + 40), QBrush(darkgray));

                // draw the edit button and make it more obvious
                // when hovering over the card
                painter->drawPixmap(geometry().width()-60-(2*ROWHEIGHT), 20, ROWHEIGHT, ROWHEIGHT, accentEdit.pixmap(QSize(ROWHEIGHT, ROWHEIGHT)));

            }
            else {

                // hover on card - make it more obvious there is a edit button
                painter->drawPixmap(geometry().width()-60-(2*ROWHEIGHT), 20, ROWHEIGHT, ROWHEIGHT, whiteEdit.pixmap(QSize(ROWHEIGHT, ROWHEIGHT)));
            }

        }
        else painter->drawPixmap(geometry().width()-60-(2*ROWHEIGHT), 20, ROWHEIGHT, ROWHEIGHT, grayEdit.pixmap(QSize(ROWHEIGHT, ROWHEIGHT)));
    }

    // thin border
    if (!drag) {
        QPainterPath path;
        path.addRoundedRect(QRectF(1*dpiXFactor,1*dpiXFactor,geometry().width()-(2*dpiXFactor),geometry().height()-(2*dpiXFactor)), ROWHEIGHT/5, ROWHEIGHT/5);
        QColor edge(RGBColor(color()));
        edge = edge.darker(105);
        QPen pen(edge);
        pen.setWidth(3*dpiXFactor);
        painter->setPen(pen);
        painter->setBrush(Qt::NoBrush);
        painter->drawPath(path);
    }

    // item paints itself and can completely repaint everything
    // including the title etc, in case this is useful
    itemPaint(painter, opt, widget);

}

// convenient way to check if an item spans across a particular column
// this is distinct from it being in that column, it must span it to the right
static bool spanned(int column, LayoutChartSpaceItem item)
{
    if (item.column+1 <= column && (item.column + item.span -1) >= column) return true;
    return false;
}

bool LayoutChartSpaceItem::LayoutChartSpaceItemSort(const LayoutChartSpaceItem left, const LayoutChartSpaceItem right) {
    return (left.column < right.column ? true : (left.column == right.column && left.order < right.order ? true : false));
}

// Layout items, refactored out of old updateGeometry code
// to isolate the before and after positioning of items from
// the animations.
QList<LayoutChartSpaceItem> ChartSpace::layoutItems()
{
    // remembering items that span columns
    QList<QRectF> spanners;

    // make a list of items to layout
    QList<LayoutChartSpaceItem> items;
    foreach(ChartSpaceItem *item, this->items)  items << LayoutChartSpaceItem(item);

    // nothing to layout
    if (items.count() == 0) return items;

    //fprintf(stderr, "BEFORE: ");
    //foreach(LayoutChartSpaceItem item, items)  fprintf(stderr, "%d:%d ", item.column, item.order);
    //fprintf(stderr, "\n"); fflush(stderr);

    // we iterate when a spanner moves, its the simplest way
    // to redo layout code without lots of looping code
repeatlayout:

    // order the items to their positions
    std::sort(items.begin(), items.end(), LayoutChartSpaceItem::LayoutChartSpaceItemSort);

    // whatever we had, we need to start again
    spanners.clear();

    // starting from the top
    int y=SPACING;
    int maxy = y;
    int column=-1;

    int x=SPACING;

    // ensure columns always start from 0
    // can get out of whack when last entry
    // from column 0 is dragged across to the right
    // bit of a hack but easier to fix here
    int diff=items[0].column;
    for(int i=0; i<items.count(); i++)  items[i].column -= diff;

    //fprintf(stderr, "RENUMBER: ");
    //foreach(LayoutChartSpaceItem item, items)  fprintf(stderr, "%d:%d ", item.column, item.order);
    //fprintf(stderr, "\n"); fflush(stderr);

    // just set their geometry for now, no interaction
    for(int i=0; i<items.count(); i++) {

repeat:
        // move on to next column, check if first item too
        if (items[i].column > column) {

            // once past the first column we need to update x
            if (column >= 0) {

                // the next column is contiguous so just move on
                if (items[i].column == column+1) x+= columns[column] + SPACING; // onto next column then
                else {

                    // there are some empty columns, are they really empty
                    // or does a spanned tile cover the first one?
                    bool isspanned = false;
                    for(int k=i-1; k>=0; k--)
                        if (spanned(column+1, items[k]))
                            isspanned = true;

                    // the column is spanned, so its ok to move on
                    if (isspanned) {
                        // update x and try again
                        x += columns[column] + SPACING;
                        y = SPACING;
                        column++;

                        // we only checked if the first column is empty
                        // but spanned, so lets loop round again in case
                        // there are more (e.g. tile that spans many columns)
                        // goto is simpler than a complete refactor here
                        goto repeat;
                    }

                    // we missed some columns, there is a gap
                    int diff = items[i].column - column - 1;
                    if (diff > 0) {
                        // there are empty columns so shift the cols to the right
                        // to the left to fill  the gap left and all  the column
                        // widths also need to move down too
                        for(int j=items[i].column-1; j < 8; j++) columns[j]=columns[j+1];
                        for(int j=i; j<items.count();j++) items[j].column -= diff;
                    }
                }
            }
            y=SPACING; column = items[i].column;

        }

        // set geometry
        int ty = y;
        int tx = x;

        // tile width is for the column, or for the columns it spans
        int twidth = columns[column];
        for(int c=1; c<items[i].span && (c+column)<columns.count(); c++) twidth += columns[column+c] + SPACING;

        int theight = items[i].deep * ROWHEIGHT;

        // make em smaller when configuring visual cue stolen from Windows Start Menu
        int add = 0; //XXX PERFORMANCE ISSSE XXX (state == DRAG) ? (ROWHEIGHT/2) : 0;

        // check we don't overlap with any spanning items in earlier columns etc
again:
        for(int j=0; j< spanners.count(); j++) {
            if (spanners[j].intersects(QRect(tx,ty,twidth,theight + (SPACING/2)))) {
                ty = spanners[j].bottomLeft().y() + SPACING;
                goto again;
            }
        }

        // for setting the scene rectangle - but ignore a ChartSpaceItem if we are dragging it
        if (maxy < ty+theight+SPACING) maxy = ty+theight+SPACING;

        // add to scene if new
        if (!items[i].onscene) items[i].geometry = QRectF(tx, ty, twidth, theight);
        else if ((items[i].geometry.x() != tx+add ||
                    items[i].geometry.y() != ty+add ||
                    items[i].geometry.width() != twidth-(add*2) ||
                    items[i].geometry.height() != theight-(add*2))) {

            items[i].geometry = QRect(tx+add,ty+add,twidth-(add*2),theight-(add*2));

            // when we move a spanner the impact needs to be
            // addressed against all items, so sadly we need
            // to start from scratch.
            if (items[i].span > 1) goto repeatlayout;
        }

        // add us to spanners, so next tiles interaction
        if (items[i].span > 1) {
            if (items[i].drag)  spanners << QRectF(tx,ty,twidth-1,theight-1);
            else spanners << items[i].geometry;
        }

        // set spot for next tile
        y = ty + theight + SPACING;

    }

    //fprintf(stderr, "RESIZED: ");
    //foreach(LayoutChartSpaceItem item, items)  fprintf(stderr, "%d:%d ", item.column, item.order);
    //fprintf(stderr, "\n"); fflush(stderr);

    // set the scene rectangle, columns start at 0
    // bearing in mind we may have a spanner that extends across
    // columns, so lets check that too?
    x = x + columns[column];
    foreach(QRectF spanner, spanners) {
        if (spanner.topRight().x() > x) x = spanner.topRight().x();
    }

    // lets see if we need to increase the scene rectangle
    // to show the minimum number of columns?
    int minwidth=SPACING;
    for(int i=0; i<mincols && i<columns.count(); i++)  minwidth += columns[i] + SPACING;
    if (x < minwidth) x= minwidth;

    // now set the scene rectangle
    sceneRect = QRectF(0, 0, x + SPACING, maxy);

    return items;
}

void
ChartSpace::updateGeometry()
{
    // can't update geom if nothing to see.
    if (items.count() == 0) return;

    bool animated=false;

    // prevent a memory leak
    group->stop();
    delete group;
    group = new QParallelAnimationGroup(this);

    foreach(LayoutChartSpaceItem item, layoutItems()) {

        item.item->column = item.column;

        // add to scene if new
        if (!item.onscene) {
            scene->addItem(item.item);
            item.item->setGeometry(item.geometry);
            item.item->onscene = true;

        } else if (item.invisible == false && item.geometry != item.item->geometry()) {

            // we've got an animation to perform -- because we are moving an item
            animated = true;

            // add an animation for this movement
            QPropertyAnimation *animation = new QPropertyAnimation(item.item, "geometry");
            animation->setDuration(300);
            animation->setStartValue(item.item->geometry());
            animation->setEndValue(item.geometry); // moving to here

            // when placing a little feedback helps
            if (item.item->placing) {
                animation->setEasingCurve(QEasingCurve(QEasingCurve::OutBack));
                item.item->placing = false;
            } else animation->setEasingCurve(QEasingCurve(QEasingCurve::OutQuint));

            group->addAnimation(animation);
        } else if (item.invisible) {
            if (landingzone == nullptr) {
                QColor bgColor = GColor(CCARDBACKGROUND);
                bgColor.setAlpha(200);
                QPen pen(bgColor);
                pen.setWidth(10 * dpiXFactor);
                bgColor.setAlpha(100);
                QBrush brush(bgColor);
                landingzone = scene->addRect(item.geometry, pen, brush);
            } else if (landingzone->rect() != item.geometry) {
                landingzone->setRect(item.geometry);
            }
        }
    }

    //fprintf(stderr, "AFTER: ");
    //foreach(ChartSpaceItem *item, items)  fprintf(stderr, "%d:%d ", item->column, item->order);
    //fprintf(stderr, "\n"); fflush(stderr);

    if (animated) group->start();
}

void
ChartSpace::configChanged(qint32 why)
{
    grayConfig = colouredIconFromPNG(":images/configure.png", GColor(COVERVIEWBACKGROUND).lighter(75));
    whiteConfig = colouredIconFromPNG(":images/configure.png", QColor(100,100,100));
    accentConfig = colouredIconFromPNG(":images/configure.png", QColor(150,150,150));

    grayEdit = colouredIconFromPNG(":images/tile-edit.png", GColor(COVERVIEWBACKGROUND).lighter(75));
    whiteEdit = colouredIconFromPNG(":images/tile-edit.png", QColor(100, 100, 100));
    accentEdit = colouredIconFromPNG(":images/tile-edit.png", QColor(150, 150, 150));

    // set fonts
    bigfont.setPixelSize(pixelSizeForFont(bigfont, ROWHEIGHT *2.5f));
    bigfont.setHintingPreference(QFont::HintingPreference::PreferNoHinting);
    titlefont.setPixelSize(pixelSizeForFont(titlefont, ROWHEIGHT)); // need a bit of space
    titlefont.setHintingPreference(QFont::HintingPreference::PreferNoHinting);
    midfont.setPixelSize(pixelSizeForFont(midfont, ROWHEIGHT *0.8f));
    midfont.setHintingPreference(QFont::HintingPreference::PreferNoHinting);
    smallfont.setPixelSize(pixelSizeForFont(smallfont, ROWHEIGHT*0.7f));
    smallfont.setHintingPreference(QFont::HintingPreference::PreferNoHinting);
    tinyfont.setPixelSize(pixelSizeForFont(smallfont, ROWHEIGHT*0.5f));
    tinyfont.setHintingPreference(QFont::HintingPreference::PreferNoHinting);

    setProperty("color", GColor(COVERVIEWBACKGROUND));
    view->setBackgroundBrush(QBrush(GColor(COVERVIEWBACKGROUND)));
    scene->setBackgroundBrush(QBrush(GColor(COVERVIEWBACKGROUND)));
    scrollbar->setStyleSheet(AbstractView::ourStyleSheet());

    // text edit colors
    QPalette palette;
    palette.setColor(QPalette::Window, GColor(COVERVIEWBACKGROUND));

    // only change base if moved away from white plots
    // which is a Mac thing
#ifndef Q_OS_MAC
    if (GColor(COVERVIEWBACKGROUND) != Qt::white)
#endif
    {
        //palette.setColor(QPalette::Base, GCColor::alternateColor(GColor(CTRAINPLOTBACKGROUND)));
        palette.setColor(QPalette::Base, GColor(COVERVIEWBACKGROUND));
        palette.setColor(QPalette::Window, GColor(COVERVIEWBACKGROUND));
    }

#ifndef Q_OS_MAC // the scrollers appear when needed on Mac, we'll keep that
    //code->setStyleSheet(TabView::ourStyleSheet());
#endif

    palette.setColor(QPalette::WindowText, GCColor::invertColor(GColor(COVERVIEWBACKGROUND)));
    palette.setColor(QPalette::Text, GCColor::invertColor(GColor(COVERVIEWBACKGROUND)));
    //code->setPalette(palette);

    foreach(ChartSpaceItem *item, items) item->configChanged(why);

    repaint();
}

void
ChartSpace::setFixedZoom(int zoom)
{
    fixedZoom=zoom;
    updateView();
}

void
ChartSpace::updateView()
{
    scene->setSceneRect(sceneRect);
    scene->update();

    if (items.count() == 0) {
        scrollbar->setEnabled(false);
        return;
    }

    // don'r scale whilst resizing on x?
    if (scrolling || (state != SPAN && state != YRESIZE && state != XRESIZE && state != DRAG)) {

        // much of a resize / change ?
        double dx = fabs(viewRect.x() - sceneRect.x());
        double dy = fabs(viewRect.y() - sceneRect.y());
        double vy = fabs(viewRect.y()-double(_viewY));
        double dwidth = fabs(viewRect.width() - sceneRect.width());
        double dheight = fabs(viewRect.height() - sceneRect.height());

        // scale immediately if not a bit change
        // otherwise it feels unresponsive
        if (viewRect.width() == 0 || (vy < 20 && dx < 20 && dy < 20 && dwidth < 20 && dheight < 20)) {
            setViewRect(sceneRect);
        } else {

            // tempting to make this longer but feels ponderous at longer durations
            viewchange->setDuration(400);
            viewchange->setStartValue(viewRect);
            viewchange->setEndValue(sceneRect);
            viewchange->start();
        }
    }

    if (view->sceneRect().height() >= scene->sceneRect().height()) {
        scrollbar->setEnabled(false);
    } else {

        // now set scrollbar
        setscrollbar = true;
        scrollbar->setMinimum(0);
        scrollbar->setMaximum(scene->sceneRect().height()-view->sceneRect().height());
        scrollbar->setValue(_viewY);
        scrollbar->setPageStep(view->sceneRect().height());
        scrollbar->setEnabled(true);
        setscrollbar = false;
    }
}

void
ChartSpace::edgeScroll(bool down)
{
    // already scrolling, so don't move
    if (scrolling) return;
    // we basically scroll the view if the cursor is at or above
    // the top of the view, or at or below the bottom and the mouse
    // is moving away. Needs to work in normal and full screen.
    if (state == DRAG || state == YRESIZE) {

        QPointF pos =this->mapFromGlobal(QCursor::pos());

        if (!down && pos.y() <= 0) {

            // at the top of the screen, go up a qtr of a screen
            scrollTo(_viewY - (view->sceneRect().height()/4));

        } else if (down && (geometry().height()-pos.y()) <= 0) {

            // at the bottom of the screen, go down a qtr of a screen
            scrollTo(_viewY + (view->sceneRect().height()/4));

        }
    }
}

void
ChartSpace::scrollTo(int newY)
{

    // bound the target to the top or a screenful from the bottom, except when we're
    // resizing on Y as we are expanding the scene by increasing the size of an object
    if ((state != YRESIZE) && (newY +view->sceneRect().height()) > sceneRect.bottom())
        newY = sceneRect.bottom() - view->sceneRect().height();
    if (newY < 0)
        newY = 0;

    if (_viewY != newY) {

        if (abs(_viewY - newY) < 20) {

            // for small scroll increments just do it, its tedious to wait for animations
            _viewY = newY;
            updateView();

        } else {

            // disable other view updates whilst scrolling
            scrolling = true;

            // make it snappy for short distances - ponderous for drag scroll
            // and vaguely snappy for page by page scrolling
            if (state == DRAG || state == YRESIZE) scroller->setDuration(300);
            else if (abs(_viewY-newY) < 100) scroller->setDuration(150);
            else scroller->setDuration(250);
            scroller->setStartValue(_viewY);
            scroller->setEndValue(newY);
            scroller->start();
        }
    }
}

void
ChartSpace::setViewRect(QRectF rect)
{
    viewRect = rect;
    if (fixedZoom) viewRect.setWidth(fixedZoom);

    // fit to scene width XXX need to fix scrollbars.
    double scale = view->frameGeometry().width() / viewRect.width();
    QRectF scaledRect(0,_viewY, fixedZoom ? fixedZoom :viewRect.width(), view->frameGeometry().height() / scale);

    // fprintf(stderr, "setViewRect: scale=%f, scaledRect=%f,%f width=%f height=%f\n", scale, scaledRect.x(), scaledRect.y(), scaledRect.width(), scaledRect.height()); fflush(stderr);

    // scale to selection
    view->scale(scale,scale);
    view->setSceneRect(scaledRect);
    view->fitInView(scaledRect, Qt::KeepAspectRatio);

    // if we're dragging, as the view changes it can be really jarring
    // as the dragged item is not under the mouse then snaps back
    // this might need to be cleaned up as a little too much of spooky
    // action at a distance going on here !
    if (state == DRAG) {

        // update drag point
        QPoint vpos = view->mapFromGlobal(QCursor::pos());
        QPointF pos = view->mapToScene(vpos);

        // move the ChartSpaceItem being dragged
        stateData.drag.item->setPos(pos.x()-stateData.drag.offx, pos.y()-stateData.drag.offy);
    }

    view->update();

}

int
ChartSpace::columnCount(int col)
{
    int count = 0;
    for(int i=0; i<items.count(); i++) {
        if (items[i]->column == col)
            count++;
    }
    return count;
}

bool
ChartSpace::eventFilter(QObject *, QEvent *event)
{
    if (block || (event->type() != QEvent::KeyPress && event->type() != QEvent::GraphicsSceneWheel &&
                  event->type() != QEvent::GraphicsSceneMousePress && event->type() != QEvent::GraphicsSceneMouseRelease &&
                  event->type() != QEvent::GraphicsSceneMouseMove)) {
        return false;
    }
    block = true;
    bool returning = false;

    // we only filter out keyboard shortcuts for undo redo etc
    // in the qwkcode editor, anything else is of no interest.
    if (event->type() == QEvent::KeyPress) {

        // we care about cmd / ctrl
        Qt::KeyboardModifiers kmod = static_cast<QInputEvent*>(event)->modifiers();
        bool ctrl = (kmod & Qt::ControlModifier) != 0;

        switch(static_cast<QKeyEvent*>(event)->key()) {

        case Qt::Key_Y:
            if (ctrl) {
                //workout->redo();
                returning = true; // we grab all key events
            }
            break;

        case Qt::Key_Z:
            if (ctrl) {
                //workout->undo();
                returning=true;
            }
            break;

        case Qt::Key_Home:
            scrollTo(0);
            break;

        case Qt::Key_End:
            scrollTo(scene->sceneRect().bottom());
            break;

        case Qt::Key_PageDown:
            scrollTo(_viewY + view->sceneRect().height());
            break;

        case Qt::Key_PageUp:
            scrollTo(_viewY - view->sceneRect().height());
            break;

        case Qt::Key_Down:
            scrollTo(_viewY + ROWHEIGHT);
            break;

        case Qt::Key_Up:
            scrollTo(_viewY - ROWHEIGHT);
            break;
        }

    } else  if (event->type() == QEvent::GraphicsSceneWheel) {

        // take it as applied
        QGraphicsSceneWheelEvent *w = static_cast<QGraphicsSceneWheelEvent*>(event);

        // give child a chance to process this
        QPointF pos = static_cast<QGraphicsSceneMouseEvent*>(event)->scenePos();
        QGraphicsItem *gritem = scene->itemAt(pos, view->transform());
        ChartSpaceItem *item = static_cast<ChartSpaceItem*>(gritem);

        // give item a chance to process before we snag it
        if (item) item->wheelEvent(w);

        // we still get to process it if they didn't accept it
        if (!w->isAccepted()) {
            scrollTo(_viewY - (w->delta()*gl_wheelscale));
            event->accept();
            returning = true;
        }

    } else  if (event->type() == QEvent::GraphicsSceneMousePress) {

        // we will process clicks when configuring so long as we're
        // not in the middle of something else - this is to start
        // dragging a ChartSpaceItem around
        if (state == NONE) {

            // where am i ?
            QPointF pos = static_cast<QGraphicsSceneMouseEvent*>(event)->scenePos();
            QGraphicsItem *gritem = scene->itemAt(pos, view->transform());
            ChartSpaceItem *item = static_cast<ChartSpaceItem*>(gritem);

            // ignore other scene elements (e.g. charts)
            if (!items.contains(item)) item=NULL;

            // the item may have a hotspot it wants us to honour
            if (item && item->inHotspot()) item=NULL;

            // trigger config. so drop out completely as
            // we may end up deleting the item etc
            // so we explicity unblock too
            if (item && item->inCorner()) {

                block = false; // reeentry is allowed
                emit itemConfigRequested(item);
                return true;
            }

            // trigger date edit menu
            if (item && item->inEdit()) {

                block = false; // reeentry is allowed
<<<<<<< HEAD
                item->DisplayTileEditMenu(static_cast<QGraphicsSceneMouseEvent*>(event)->screenPos());
=======
                item->displayTileEditMenu(static_cast<QGraphicsSceneMouseEvent*>(event)->screenPos());
>>>>>>> 8aea1cfe
                return true;
            }

            // only respond to clicks not in config corner or edit button
            if (item && !item->inCorner() && !item->inEdit()) {

               // are we on the boundary of the ChartSpaceItem?
               double offx = pos.x()-item->geometry().x();
               double offy = pos.y()-item->geometry().y();


               if (item->geometry().height()-offy < (gl_near*dpiXFactor)) {

                    // We can span resize a specific chartspaceitem
                    // by pressing SHIFT when we click
                    state = YRESIZE;

                    stateData.yresize.item = item;
                    stateData.yresize.deep = item->deep;
                    stateData.yresize.posy = pos.y();

                    // thanks we'll take that
                    event->accept();
                    returning = true;

               } else if (item->geometry().width()-offx < (gl_near*dpiXFactor)) {

                    if (QGuiApplication::queryKeyboardModifiers() & Qt::ShiftModifier)  state = SPAN;
                    else state = XRESIZE;

                    stateData.xresize.item = item;
                    stateData.xresize.column = item->column+item->span-1;
                    stateData.xresize.width = columns[item->column];
                    stateData.xresize.posx = pos.x();

                    // thanks we'll take that
                    event->accept();
                    returning = true;

               } else {

                    // we're grabbing a ChartSpaceItem, so lets
                    // work out the offset so we can move
                    // it around when we start dragging
                    state = DRAG;

                    // warn items we are dragging, they may temporarily
                    // hide widgets to make things faster
                    foreach(ChartSpaceItem *item, items) item->dragging(true);

                    item->invisible = true;
                    item->setDrag(true);
                    item->setZValue(100);

                    stateData.drag.item = item;
                    stateData.drag.offx = offx;
                    stateData.drag.offy = offy;
                    stateData.drag.width = columns[item->column];

                    // thanks we'll take that
                    event->accept();
                    returning = true;

                    // what is the offset?
                    //updateGeometry();
                    scene->update();
                    view->update();
                }
            }
        }

    } else if (event->type() == QEvent::GraphicsSceneMouseRelease) {

        // stop dragging
        if (state == DRAG || state == YRESIZE || state == SPAN || state == XRESIZE) {
            if (landingzone != nullptr) {
                scene->removeItem(landingzone);
                delete landingzone;
                landingzone = nullptr;
            }

            // we want this one
            event->accept();
            returning = true;

            // set back to visible if dragging
            bool wasdrag=false;
            if (state == DRAG) {
                wasdrag=true;
                stateData.drag.item->invisible = false;
                stateData.drag.item->setZValue(10);
                stateData.drag.item->placing = true;
            }

            if (state == DRAG) {
                // tell items we are done dragging, they may temporarily
                // hide widgets to make things faster, we need to show them again
                foreach(ChartSpaceItem *item, items) item->dragging(false);
            }

            // end state;
            state = NONE;

            // drop it down
            updateGeometry();
            updateView();

            // clear drag status once its been placed, regardless
            // we need to leave the item marked as dragging until
            // it has been placed, since it may overlap with another
            // tile based upon where the user dragged it to
            // and we don't want to move tiles out of the way of where
            // it currently is (unplaced, hovering over something)
            // when they release it to drop into place
            if (wasdrag) stateData.drag.item->setDrag(false);
        }

    } else if (event->type() == QEvent::GraphicsSceneMouseMove) {

        // where is the mouse now?
        QPointF pos = static_cast<QGraphicsSceneMouseEvent*>(event)->scenePos();

        // check for autoscrolling at edges
        if (state == DRAG || state == YRESIZE) edgeScroll(lasty < pos.y());

        // remember pos
        lasty = pos.y();

        if (state == NONE) {                 // hovering

            // where am i ?
            QGraphicsItem *gritem = scene->itemAt(pos, view->transform());
            ChartSpaceItem *item = static_cast<ChartSpaceItem*>(gritem);

            // ignore other scene elements (e.g. charts)
            if (!items.contains(item)) item=NULL;

            if (item) {

                // are we on the boundary of the ChartSpaceItem?
                double offx = pos.x()-item->geometry().x();
                double offy = pos.y()-item->geometry().y();

                if (yresizecursor == false && item->geometry().height()-offy < (gl_near*dpiXFactor)) {

                    yresizecursor = true;
                    view->viewport()->setCursor(QCursor(Qt::SizeVerCursor));

                } else if (yresizecursor == true && item->geometry().height()-offy > (gl_near*dpiXFactor)) {

                    yresizecursor = false;
                    view->viewport()->setCursor(QCursor(Qt::ArrowCursor));

                }

                if (xresizecursor == false && item->geometry().width()-offx < (gl_near*dpiXFactor)) {

                    xresizecursor = true;
                    view->viewport()->setCursor(QCursor(Qt::SizeHorCursor));

                } else if (xresizecursor == true && item->geometry().width()-offx > (gl_near*dpiXFactor)) {

                    xresizecursor = false;
                    view->viewport()->setCursor(QCursor(Qt::ArrowCursor));

                }

            } else {

                // not hovering over tile, so if still have a resize cursor
                // set it back to the normal arrow pointer
                if (yresizecursor || xresizecursor || cursor().shape() != Qt::ArrowCursor) {
                    xresizecursor = yresizecursor = false;
                    view->viewport()->setCursor(QCursor(Qt::ArrowCursor));
                }
            }

        } else if (state == DRAG && !scrolling) {          // dragging?
            // whilst mouse moves, only update geom when changed
            bool changed = false;

            // move the ChartSpaceItem being dragged
            stateData.drag.item->setPos(pos.x() - stateData.drag.offx, pos.y() - stateData.drag.offy);

            // Nothing to do when mouse is over the landingzone
            if (   landingzone == nullptr
                || ! landingzone->contains(pos)) {
                // What is my target column? Because of spans we can't rely only on overlaps
                int x = SPACING;
                int targetcol = -1;
                for (int i = 0; i < 10; i++) {
                    if (pos.x() > x && pos.x() < (x + columns[i] + SPACING)) {
                        targetcol = i;
                        break;
                    }
                    x += columns[i] + SPACING;
                }

                // Do we overlap?
                ChartSpaceItem *over = nullptr;
                for (QGraphicsItem *p : scene->items(pos)) {
                    if (p != landingzone) {
                        ChartSpaceItem *testItem = static_cast<ChartSpaceItem*>(p);
                        if (items.contains(testItem) && testItem != stateData.drag.item && testItem->column == targetcol) {
                            over = testItem;
                            break;
                        }
                    }
                }

                // Find
                // * the highest column in active use
                // * all items currently placed in targetcol (excluding the dragged item)
                // This excludes items "only" spanning over this column
                QList<ChartSpaceItem*> columnItems;
                int highestcol = -1;
                for (ChartSpaceItem *item : items) {
                    if (item->column == targetcol && item != stateData.drag.item) {
                        columnItems << item;
                    }
                    highestcol = std::max(highestcol, item->column + item->span - 1);
                }
                std::sort(columnItems.begin(), columnItems.end(), LayoutChartSpaceItem::LayoutChartSpaceItemSort);

                // Correct targetcol if it exceeds highestcol with a (then) empty highestcol
                targetcol = std::min(targetcol, highestcol + 1);
                if (   highestcol >= 0
                    && targetcol > highestcol
                    && columnCount(highestcol) == 1
                    && stateData.drag.item->column == highestcol) {
                    targetcol = highestcol;
                }

                if (over != nullptr) {
                    if (pos.y() - over->geometry().y() > over->geometry().height() / 2) {
                        // place below the one its over
                        if (   stateData.drag.item->column != over->column
                            || stateData.drag.item->order <= over->order) {
                            stateData.drag.item->column = over->column;
                            stateData.drag.item->order = over->order + 1;
                            changed = true;
                            for (int i = columnItems.indexOf(over); i < columnItems.count(); i++) {
                                if (   columnItems[i]->order > over->order
                                    && columnItems[i] != stateData.drag.item) {
                                    columnItems[i]->order += 1;
                                }
                            }
                        }
                    } else {
                        // place above the one its over
                        if (   stateData.drag.item->column != over->column
                            || stateData.drag.item->order >= over->order) {
                            stateData.drag.item->column = over->column;
                            stateData.drag.item->order = over->order;
                            changed = true;
                            for (ChartSpaceItem *colItem : columnItems) {
                                if (   colItem->order >= (over->order)
                                    && colItem != stateData.drag.item) {
                                    colItem->order += 1;
                                }
                            }
                        }
                    }
                } else {
                    if (targetcol < 0) {
                        // create a new column to the right?
                        if (highestcol < 9 && columnCount(0) > 1) {
                            // Drop as new first column
                            // don't keep moving - if we're already alone in column 0 then no move is needed
                            // new col to left
                            for (ChartSpaceItem *item : items) {
                                item->column += 1;
                            }
                            stateData.drag.item->column = 0;
                            stateData.drag.item->order = 0;

                            // shift columns widths to the right
                            for (int i = 9; i > 0; i--) {
                                columns[i] = columns[i - 1];
                            }
                            columns[0] = stateData.drag.width;

                            changed = true;
                        }
                    } else if (targetcol <= 9) {
                        if (columnItems.count() > 0) {
                            if (pos.y() > columnItems.last()->geometry().bottom()) {
                                // Append below last
                                if (   stateData.drag.item->column != targetcol
                                    || (   stateData.drag.item->column == targetcol
                                        && stateData.drag.item->order <= columnItems.last()->order)) {
                                    stateData.drag.item->column = targetcol;
                                    stateData.drag.item->order = columnItems.last()->order + 1;
                                    changed = true;
                                }
                            } else {
                                // Insert above item
                                for (ChartSpaceItem *colItem : columnItems) {
                                    if (! changed && pos.y() < colItem->geometry().top()) {
                                        if (   stateData.drag.item->column != targetcol
                                            || (   stateData.drag.item->column == targetcol
                                                && stateData.drag.item->order >= colItem->order)) {
                                            stateData.drag.item->column = targetcol;
                                            stateData.drag.item->order = colItem->order;
                                            changed = true;
                                        }
                                        if (! changed) {
                                            break;
                                        }
                                    }
                                    if (changed) {
                                        ++colItem->order;
                                    }
                                }
                            }
                        } else {
                            // Add as first item
                            if (   stateData.drag.item->column != targetcol
                                || stateData.drag.item->order != 0) {
                                stateData.drag.item->column = targetcol;
                                stateData.drag.item->order = 0;
                                changed = true;
                            }
                        }
                    }
                }
            }

            if (changed || landingzone == nullptr) {
                // drop it down
                updateGeometry();
                updateView();
            }
        } else if (state == YRESIZE) {

            // resize in rows, so in 75px units
            int addrows = (pos.y() - stateData.yresize.posy) / ROWHEIGHT;
            int setdeep = stateData.yresize.deep + addrows;

            //min height
            if (setdeep < 5) setdeep=5; // min of 5 rows

            stateData.yresize.item->deep = setdeep;

            // drop it down
            updateGeometry();
            updateView();

        } else if (state == SPAN) {

            QPointF pos = static_cast<QGraphicsSceneMouseEvent*>(event)->scenePos();

            // which column is the cursor currently in?
            int col = columnForX(pos.x());
            int span = stateData.xresize.item->span;
            int newspan = col-stateData.xresize.item->column+1;
            if (span != newspan) stateData.xresize.item->span = newspan;

            // animate
            updateGeometry();
            updateView();


        } else if ( state == XRESIZE) {

            // multiples of 50 (smaller than margin)
            int addblocks = (pos.x() - stateData.xresize.posx) / 50;
            int setcolumn = stateData.xresize.width + (addblocks * 50);

            // min max width
            if (setcolumn < 800) setcolumn = 800;
            if (setcolumn > 4400) setcolumn = 4400;

            columns[stateData.xresize.column] = setcolumn;

            // animate
            updateGeometry();
            updateView();
        }
    }

    block = false;
    return returning;
}

// for x position, which column is that (starting at column 0) ?
// used when span resizing a chartspace item
int
ChartSpace::columnForX(int x)
{
    int returning = 0;
    int offset = SPACING;
    for(int i=0; i<columns.count(); i++) {
        if (x > offset) returning = i;
        offset += columns[i] + SPACING;
    }

    return returning;
}

void
ChartSpaceItem::clicked()
{
    if (isVisible()) hide();
    else show();

    //if (brush.color() == GColor(CChartSpaceItemBACKGROUND)) brush.setColor(Qt::red);
    //else brush.setColor(GColor(CChartSpaceItemBACKGROUND));

    update(geometry());
}

ChartSpaceItemDetail
ChartSpaceItemRegistry::detailForType(int type)
{
    for(int i=0; i<_items.count(); i++) {
        if (_items.at(i).type == type) return _items.at(i);
    }

    // not found :(
    return ChartSpaceItemDetail();
}<|MERGE_RESOLUTION|>--- conflicted
+++ resolved
@@ -1053,11 +1053,7 @@
             if (item && item->inEdit()) {
 
                 block = false; // reeentry is allowed
-<<<<<<< HEAD
-                item->DisplayTileEditMenu(static_cast<QGraphicsSceneMouseEvent*>(event)->screenPos());
-=======
                 item->displayTileEditMenu(static_cast<QGraphicsSceneMouseEvent*>(event)->screenPos());
->>>>>>> 8aea1cfe
                 return true;
             }
 
