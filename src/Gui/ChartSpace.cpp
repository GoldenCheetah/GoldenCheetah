/*
 * Copyright (c) 2020 Mark Liversedge (liversedge@gmail.com)
 *
 * This program is free software; you can redistribute it and/or modify it
 * under the terms of the GNU General Public License as published by the Free
 * Software Foundation; either version 2 of the License, or (at your option)
 * any later version.
 *
 * This program is distributed in the hope that it will be useful, but WITHOUT
 * ANY WARRANTY; without even the implied warranty of MERCHANTABILITY or
 * FITNESS FOR A PARTICULAR PURPOSE.  See the GNU General Public License for
 * more details.
 *
 * You should have received a copy of the GNU General Public License along
 * with this program; if not, write to the Free Software Foundation, Inc., 51
 * Franklin Street, Fifth Floor, Boston, MA  02110-1301  USA
 */

#include "ChartSpace.h"

#include "AbstractView.h"
#include "Athlete.h"
#include "RideCache.h"
#include "Colors.h"

#include <cmath>
#include <QGraphicsSceneMouseEvent>

#include <QJsonDocument>
#include <QJsonObject>
#include <QJsonArray>
#include <QJsonValue>

double gl_major;
static double gl_wheelscale = 6; // rate we scroll for wheel events
static double gl_near = 20; // close to boundary in pixels (will be factored by dpiXFactor)

static QIcon grayConfig, whiteConfig, accentConfig;
ChartSpaceItemRegistry *ChartSpaceItemRegistry::_instance;

ChartSpace::ChartSpace(Context *context, int scope, GcWindow *window) :
    state(NONE), context(context), scope(scope), mincols(5), window(window), group(NULL), fixedZoom(0), _viewY(0),
    yresizecursor(false), xresizecursor(false), block(false), scrolling(false),
    setscrollbar(false), lasty(-1)
{
    setContentsMargins(0,0,0,0);

    QHBoxLayout *main = new QHBoxLayout;
    main->setSpacing(0);
    main->setContentsMargins(0,0,0,0);

    // add a view and scene and centre
    scene = new QGraphicsScene(this);
    view = new QGraphicsView(this);

<<<<<<< HEAD
=======
    // hardware acceleration is important for this widget
#if defined(Q_OS_LINUX)
    // if we have OpenGL and its 2.0 or higher, lets use it.
    // this is pretty much any GPU since 2004 and keeps Qt happy.
    // we only do this on Linux
    //if (gl_major >= 2.0)  view->setViewport(new QGLWidget(QGLFormat(QGL::SampleBuffers | QGL::DirectRendering)));
    if (gl_major >= 2.0)  view->setViewport(new QGLWidget());
#endif
#if defined(Q_OS_WIN)
    // on windows we always use OpenGL since we have forced
    // ANGLE in main.cpp to implement opengl on top of directx
    view->setViewport(new QGLWidget());
#endif
#if defined (Q_OS_MACOS)
    // we have no options right now, it sucks
#endif
>>>>>>> cf71437d

    view->viewport()->setAttribute(Qt::WA_AcceptTouchEvents, false); // stops it stealing focus on mouseover
    scrollbar = new QScrollBar(Qt::Vertical, this);

    // how to move etc
    //view->setDragMode(QGraphicsView::ScrollHandDrag);
    view->setRenderHint(QPainter::Antialiasing, true);
    view->setFrameStyle(QFrame::NoFrame);
    view->setSizePolicy(QSizePolicy::Expanding, QSizePolicy::Expanding);
    view->setScene(scene);

    // layout
    main->addWidget(view);
    main->addWidget(scrollbar);

    // all the widgets
    setLayout(main);

    // by default these are the column sizes (user can adjust)
    columns << 1200 << 1200 << 1200 << 1200 << 1200 << 1200 << 1200 << 1200 << 1200 << 1200;

    // for changing the view
    group = new QParallelAnimationGroup(this);
    viewchange = new QPropertyAnimation(this, "viewRect");
    viewchange->setEasingCurve(QEasingCurve(QEasingCurve::OutQuint));

    // for scrolling the view
    scroller = new QPropertyAnimation(this, "viewY");
    scroller->setEasingCurve(QEasingCurve(QEasingCurve::Linear));

    // watch the view for mouse events
    view->setMouseTracking(true);
    scene->installEventFilter(this);

    // once all widgets created we can connect the signals
    connect(context, SIGNAL(configChanged(qint32)), this, SLOT(configChanged(qint32)));
    connect(scroller, SIGNAL(finished()), this, SLOT(scrollFinished()));
    connect(scrollbar, SIGNAL(valueChanged(int)), this, SLOT(scrollbarMoved(int)));

    // set the widgets etc
    configChanged(CONFIG_APPEARANCE);

    // we're ready to plot, but not configured
    configured=false;
    stale=true;
    currentRideItem=NULL;
}

// add the item
void
ChartSpace::addItem(int order, int column, int span, int deep, ChartSpaceItem *item)
{
    item->order= order;
    item->span= span;
    item->column = column;
    item->deep = deep;
    items.append(item);
    if (scope&OverviewScope::ANALYSIS && currentRideItem) item->setData(currentRideItem);
    if (scope&OverviewScope::TRENDS) item->setDateRange(currentDateRange);
}

void
ChartSpace::removeItem(ChartSpaceItem *item)
{
    for(int i=0; i<items.count(); i++) {
        ChartSpaceItem *p = items.at(i);
        if (p == item) {
            scene->removeItem(p);
            items.removeAt(i);
            delete p;
            return;
        }
    }
}

// when a ride is selected we need to notify all the ChartSpaceItems
void
ChartSpace::rideSelected(RideItem *item)
{
    // don't plot when we're not visible, unless we have nothing plotted yet
    if (!isVisible() && currentRideItem != NULL && item != NULL) {
        stale=true;
        return;
    }

    // don't replot .. we already did this one
    if (currentRideItem == item && stale == false) {
        return;
    }

    // ride item changed
    foreach(ChartSpaceItem *ChartSpaceItem, items) ChartSpaceItem->setData(item);

    // update
    updateView();

    // ok, remember we did this one
    currentRideItem = item;
    stale=false;
}

void
ChartSpace::refresh()
{
    stale = true;
    if (scope == TRENDS) dateRangeChanged(currentDateRange);
    else if (scope == ANALYSIS) rideSelected(currentRideItem);
}

void
ChartSpace::filterChanged()
{
    // redo trends
    dateRangeChanged(currentDateRange);
}

void
ChartSpace::dateRangeChanged(DateRange dr)
{
    // remember
    currentDateRange = dr;

    // don't plot when we're not visible, unless we have nothing plotted yet
    if (!isVisible()) {
        stale=true;
        return;
    }

    // ride item changed
    foreach(ChartSpaceItem *ChartSpaceItem, items) ChartSpaceItem->setDateRange(dr);

    // update
    updateView();

    // ok, remember we did this one
    stale=false;
}

QColor
ChartSpaceItem::color()
{
    return QColor(bgcolor);
}

void
ChartSpaceItem::setData(RideItem *item)
{
    Q_UNUSED(item);
    // ignored
}

void
ChartSpaceItem::setDrag(bool x)
{
    if (drag == x) return; // unchanged

    drag = x;

    // hide stuff
    dragChanged(drag);
    if (!drag) geometryChanged();
}

void
ChartSpaceItem::geometryChanged()
{
    itemGeometryChanged();
}

bool
ChartSpaceItem::sceneEvent(QEvent *event)
{
    // skip whilst dragging and resizing
    if (parent->state != ChartSpace::NONE) return false;

    // repaint when mouse enters and leaves
    if (event->type() == QEvent::GraphicsSceneHoverLeave ||
        event->type() == QEvent::GraphicsSceneHoverEnter) {

        // force repaint
        update();
        scene()->update();

    // repaint when in the corner
    } else if (event->type() == QEvent::GraphicsSceneHoverMove && inCorner() != incorner) {

        incorner = inCorner();
        update();
        scene()->update();
    }
    return false;
}

bool
ChartSpaceItem::inHotspot()
{
    if (showconfig == false) return false;

    QPoint vpos = parent->view->mapFromGlobal(QCursor::pos());
    QPointF spos = parent->view->mapToScene(vpos);

    QRectF spot(hotspot().topLeft()+geometry().topLeft(), hotspot().bottomRight()+geometry().topLeft());
    if (spot.width() >0 && spot.contains(spos.x(), spos.y()))  return true;
    return false;
}

bool
ChartSpaceItem::inCorner()
{
    if (showconfig == false) return false;

    QPoint vpos = parent->view->mapFromGlobal(QCursor::pos());
    QPointF spos = parent->view->mapToScene(vpos);

    if (geometry().contains(spos.x(), spos.y())) {
        if (spos.y() - geometry().top() < (ROWHEIGHT+40) &&
            geometry().width() - (spos.x() - geometry().x()) < (ROWHEIGHT+40))
            return true;
    }
    return false;

}

bool
ChartSpaceItem::underMouse()
{
    QPoint vpos = parent->view->mapFromGlobal(QCursor::pos());
    QPointF spos = parent->view->mapToScene(vpos);

    if (geometry().contains(spos.x(), spos.y())) return true;
    return false;
}

// ChartSpaceItems need to show they are in config mode
void
ChartSpaceItem::paint(QPainter *painter, const QStyleOptionGraphicsItem *opt, QWidget *widget) {

    if (drag) painter->setBrush(QBrush(GColor(CPLOTMARKER)));
    else painter->setBrush(RGBColor(color()));

    QPainterPath path;
    path.addRoundedRect(QRectF(0,0,geometry().width(),geometry().height()), ROWHEIGHT/5, ROWHEIGHT/5);
    painter->setPen(Qt::NoPen);
    //painter->fillPath(path, brush.color());
    painter->drawPath(path);
    painter->setPen(GColor(CPLOTGRID));
    //XXXpainter->drawLine(QLineF(0,ROWHEIGHT*2,geometry().width(),ROWHEIGHT*2));
    //painter->fillRect(QRectF(0,0,geometry().width()+1,geometry().height()+1), brush);
    //titlefont.setWeight(QFont::Bold);
    if (GCColor::luminance(RGBColor(color())) < 127) painter->setPen(QColor(200,200,200));
    else painter->setPen(QColor(70,70,70));

    painter->setFont(parent->titlefont);
    painter->drawText(QPointF(ROWHEIGHT /2.0f, QFontMetrics(parent->titlefont, parent->device()).height()), name);

    // only paint contents if not dragging
    if (drag) return;

    // not dragging so we can get to work painting the rest

    // config icon
    if (showconfig) {
        if (parent->state != ChartSpace::DRAG && underMouse()) {

            if (inCorner()) {

                // if hovering over the button show a background to indicate
                // that pressing a button is good
                QPainterPath path;
                path.addRoundedRect(QRectF(geometry().width()-40-ROWHEIGHT,0,
                                    ROWHEIGHT+40, ROWHEIGHT+40), ROWHEIGHT/5, ROWHEIGHT/5);
                painter->setPen(Qt::NoPen);
                QColor darkgray(RGBColor(color()).lighter(200));
                painter->setBrush(darkgray);
                painter->drawPath(path);
                painter->fillRect(QRectF(geometry().width()-40-ROWHEIGHT, 0, ROWHEIGHT+40-(ROWHEIGHT/5), ROWHEIGHT+40), QBrush(darkgray));
                painter->fillRect(QRectF(geometry().width()-40-ROWHEIGHT, ROWHEIGHT/5, ROWHEIGHT+40, ROWHEIGHT+40-(ROWHEIGHT/5)), QBrush(darkgray));

                // draw the config button and make it more obvious
                // when hovering over the card
                painter->drawPixmap(geometry().width()-20-(ROWHEIGHT*1), 20, ROWHEIGHT*1, ROWHEIGHT*1, accentConfig.pixmap(QSize(ROWHEIGHT*1, ROWHEIGHT*1)));

            } else {

                // hover on card - make it more obvious there is a config button
                painter->drawPixmap(geometry().width()-20-(ROWHEIGHT*1), 20, ROWHEIGHT*1, ROWHEIGHT*1, whiteConfig.pixmap(QSize(ROWHEIGHT*1, ROWHEIGHT*1)));
            }

        } else painter->drawPixmap(geometry().width()-20-(ROWHEIGHT*1), 20, ROWHEIGHT*1, ROWHEIGHT*1, grayConfig.pixmap(QSize(ROWHEIGHT*1, ROWHEIGHT*1)));
    }

    // thin border
    if (!drag) {
        QPainterPath path;
        path.addRoundedRect(QRectF(1*dpiXFactor,1*dpiXFactor,geometry().width()-(2*dpiXFactor),geometry().height()-(2*dpiXFactor)), ROWHEIGHT/5, ROWHEIGHT/5);
        QColor edge(RGBColor(color()));
        edge = edge.darker(105);
        QPen pen(edge);
        pen.setWidth(3*dpiXFactor);
        painter->setPen(pen);
        painter->setBrush(Qt::NoBrush);
        painter->drawPath(path);
    }

    // item paints itself and can completely repaint everything
    // including the title etc, in case this is useful
    itemPaint(painter, opt, widget);

}

// convenient way to check if an item spans across a particular column
// this is distinct from it being in that column, it must span it to the right
static bool spanned(int column, LayoutChartSpaceItem item)
{
    if (item.column+1 <= column && (item.column + item.span -1) >= column) return true;
    return false;
}

bool LayoutChartSpaceItem::LayoutChartSpaceItemSort(const LayoutChartSpaceItem left, const LayoutChartSpaceItem right) {
    return (left.column < right.column ? true : (left.column == right.column && left.order < right.order ? true : false));
}

// Layout items, refactored out of old updateGeometry code
// to isolate the before and after positioning of items from
// the animations.
QList<LayoutChartSpaceItem> ChartSpace::layoutItems()
{
    // remembering items that span columns
    QList<QRectF> spanners;

    // make a list of items to layout
    QList<LayoutChartSpaceItem> items;
    foreach(ChartSpaceItem *item, this->items)  items << LayoutChartSpaceItem(item);

    // nothing to layout
    if (items.count() == 0) return items;

    //fprintf(stderr, "BEFORE: ");
    //foreach(LayoutChartSpaceItem item, items)  fprintf(stderr, "%d:%d ", item.column, item.order);
    //fprintf(stderr, "\n"); fflush(stderr);

    // we iterate when a spanner moves, its the simplest way
    // to redo layout code without lots of looping code
repeatlayout:

    // order the items to their positions
    std::sort(items.begin(), items.end(), LayoutChartSpaceItem::LayoutChartSpaceItemSort);

    // whatever we had, we need to start again
    spanners.clear();

    // starting from the top
    int y=SPACING;
    int maxy = y;
    int column=-1;

    int x=SPACING;

    // ensure columns always start from 0
    // can get out of whack when last entry
    // from column 0 is dragged across to the right
    // bit of a hack but easier to fix here
    int diff=items[0].column;
    for(int i=0; i<items.count(); i++)  items[i].column -= diff;

    //fprintf(stderr, "RENUMBER: ");
    //foreach(LayoutChartSpaceItem item, items)  fprintf(stderr, "%d:%d ", item.column, item.order);
    //fprintf(stderr, "\n"); fflush(stderr);

    // just set their geometry for now, no interaction
    for(int i=0; i<items.count(); i++) {

repeat:
        // move on to next column, check if first item too
        if (items[i].column > column) {

            // once past the first column we need to update x
            if (column >= 0) {

                // the next column is contiguous so just move on
                if (items[i].column == column+1) x+= columns[column] + SPACING; // onto next column then
                else {

                    // there are some empty columns, are they really empty
                    // or does a spanned tile cover the first one?
                    bool isspanned = false;
                    for(int k=i-1; k>=0; k--)
                        if (spanned(column+1, items[k]))
                            isspanned = true;

                    // the column is spanned, so its ok to move on
                    if (isspanned) {
                        // update x and try again
                        x += columns[column] + SPACING;
                        y = SPACING;
                        column++;

                        // we only checked if the first column is empty
                        // but spanned, so lets loop round again in case
                        // there are more (e.g. tile that spans many columns)
                        // goto is simpler than a complete refactor here
                        goto repeat;
                    }

                    // we missed some columns, there is a gap
                    int diff = items[i].column - column - 1;
                    if (diff > 0) {
                        // there are empty columns so shift the cols to the right
                        // to the left to fill  the gap left and all  the column
                        // widths also need to move down too
                        for(int j=items[i].column-1; j < 8; j++) columns[j]=columns[j+1];
                        for(int j=i; j<items.count();j++) items[j].column -= diff;
                    }
                }
            }
            y=SPACING; column = items[i].column;

        }

        // set geometry
        int ty = y;
        int tx = x;

        // tile width is for the column, or for the columns it spans
        int twidth = columns[column];
        for(int c=1; c<items[i].span && (c+column)<columns.count(); c++) twidth += columns[column+c] + SPACING;

        int theight = items[i].deep * ROWHEIGHT;

        // make em smaller when configuring visual cue stolen from Windows Start Menu
        int add = 0; //XXX PERFORMANCE ISSSE XXX (state == DRAG) ? (ROWHEIGHT/2) : 0;

        // check we don't overlap with any spanning items in earlier columns etc
again:
        for(int j=0; j< spanners.count(); j++) {
            if (spanners[j].intersects(QRect(tx,ty,twidth,theight + (SPACING/2)))) {
                ty = spanners[j].bottomLeft().y() + SPACING;
                goto again;
            }
        }

        // for setting the scene rectangle - but ignore a ChartSpaceItem if we are dragging it
        if (maxy < ty+theight+SPACING) maxy = ty+theight+SPACING;

        // add to scene if new
        if (!items[i].onscene) items[i].geometry = QRectF(tx, ty, twidth, theight);
        else if ((items[i].geometry.x() != tx+add ||
                    items[i].geometry.y() != ty+add ||
                    items[i].geometry.width() != twidth-(add*2) ||
                    items[i].geometry.height() != theight-(add*2))) {

            items[i].geometry = QRect(tx+add,ty+add,twidth-(add*2),theight-(add*2));

            // when we move a spanner the impact needs to be
            // addressed against all items, so sadly we need
            // to start from scratch.
            if (items[i].span > 1) goto repeatlayout;
        }

        // add us to spanners, so next tiles interaction
        if (items[i].span > 1) {
            if (items[i].drag)  spanners << QRectF(tx,ty,twidth-1,theight-1);
            else spanners << items[i].geometry;
        }

        // set spot for next tile
        y = ty + theight + SPACING;

    }

    //fprintf(stderr, "RESIZED: ");
    //foreach(LayoutChartSpaceItem item, items)  fprintf(stderr, "%d:%d ", item.column, item.order);
    //fprintf(stderr, "\n"); fflush(stderr);

    // set the scene rectangle, columns start at 0
    // bearing in mind we may have a spanner that extends across
    // columns, so lets check that too?
    x = x + columns[column];
    foreach(QRectF spanner, spanners) {
        if (spanner.topRight().x() > x) x = spanner.topRight().x();
    }

    // lets see if we need to increase the scene rectangle
    // to show the minimum number of columns?
    int minwidth=SPACING;
    for(int i=0; i<mincols && i<columns.count(); i++)  minwidth += columns[i] + SPACING;
    if (x < minwidth) x= minwidth;

    // now set the scene rectangle
    sceneRect = QRectF(0, 0, x + SPACING, maxy);

    return items;
}

void
ChartSpace::updateGeometry()
{
    // can't update geom if nothing to see.
    if (items.count() == 0) return;

    bool animated=false;

    // prevent a memory leak
    group->stop();
    delete group;
    group = new QParallelAnimationGroup(this);

    foreach(LayoutChartSpaceItem item, layoutItems()) {

        item.item->column = item.column;

        // add to scene if new
        if (!item.onscene) {
            scene->addItem(item.item);
            item.item->setGeometry(item.geometry);
            item.item->onscene = true;

        } else if (item.invisible == false && item.geometry != item.item->geometry()) {

            // we've got an animation to perform -- because we are moving an item
            animated = true;

            // add an animation for this movement
            QPropertyAnimation *animation = new QPropertyAnimation(item.item, "geometry");
            animation->setDuration(300);
            animation->setStartValue(item.item->geometry());
            animation->setEndValue(item.geometry); // moving to here

            // when placing a little feedback helps
            if (item.item->placing) {
                animation->setEasingCurve(QEasingCurve(QEasingCurve::OutBack));
                item.item->placing = false;
            } else animation->setEasingCurve(QEasingCurve(QEasingCurve::OutQuint));

            group->addAnimation(animation);
        }
    }

    //fprintf(stderr, "AFTER: ");
    //foreach(ChartSpaceItem *item, items)  fprintf(stderr, "%d:%d ", item->column, item->order);
    //fprintf(stderr, "\n"); fflush(stderr);

    if (animated) group->start();
}

void
ChartSpace::configChanged(qint32 why)
{
    grayConfig = colouredIconFromPNG(":images/configure.png", GColor(COVERVIEWBACKGROUND).lighter(75));
    whiteConfig = colouredIconFromPNG(":images/configure.png", QColor(100,100,100));
    accentConfig = colouredIconFromPNG(":images/configure.png", QColor(150,150,150));

    // set fonts
    bigfont.setPixelSize(pixelSizeForFont(bigfont, ROWHEIGHT *2.5f));
    bigfont.setHintingPreference(QFont::HintingPreference::PreferNoHinting);
    titlefont.setPixelSize(pixelSizeForFont(titlefont, ROWHEIGHT)); // need a bit of space
    titlefont.setHintingPreference(QFont::HintingPreference::PreferNoHinting);
    midfont.setPixelSize(pixelSizeForFont(midfont, ROWHEIGHT *0.8f));
    midfont.setHintingPreference(QFont::HintingPreference::PreferNoHinting);
    smallfont.setPixelSize(pixelSizeForFont(smallfont, ROWHEIGHT*0.7f));
    smallfont.setHintingPreference(QFont::HintingPreference::PreferNoHinting);
    tinyfont.setPixelSize(pixelSizeForFont(smallfont, ROWHEIGHT*0.5f));
    tinyfont.setHintingPreference(QFont::HintingPreference::PreferNoHinting);

    setProperty("color", GColor(COVERVIEWBACKGROUND));
    view->setBackgroundBrush(QBrush(GColor(COVERVIEWBACKGROUND)));
    scene->setBackgroundBrush(QBrush(GColor(COVERVIEWBACKGROUND)));
    scrollbar->setStyleSheet(AbstractView::ourStyleSheet());

    // text edit colors
    QPalette palette;
    palette.setColor(QPalette::Window, GColor(COVERVIEWBACKGROUND));

    // only change base if moved away from white plots
    // which is a Mac thing
#ifndef Q_OS_MAC
    if (GColor(COVERVIEWBACKGROUND) != Qt::white)
#endif
    {
        //palette.setColor(QPalette::Base, GCColor::alternateColor(GColor(CTRAINPLOTBACKGROUND)));
        palette.setColor(QPalette::Base, GColor(COVERVIEWBACKGROUND));
        palette.setColor(QPalette::Window, GColor(COVERVIEWBACKGROUND));
    }

#ifndef Q_OS_MAC // the scrollers appear when needed on Mac, we'll keep that
    //code->setStyleSheet(TabView::ourStyleSheet());
#endif

    palette.setColor(QPalette::WindowText, GCColor::invertColor(GColor(COVERVIEWBACKGROUND)));
    palette.setColor(QPalette::Text, GCColor::invertColor(GColor(COVERVIEWBACKGROUND)));
    //code->setPalette(palette);

    foreach(ChartSpaceItem *item, items) item->configChanged(why);

    repaint();
}

void
ChartSpace::setFixedZoom(int zoom)
{
    fixedZoom=zoom;
    updateView();
}

void
ChartSpace::updateView()
{
    scene->setSceneRect(sceneRect);
    scene->update();

    if (items.count() == 0) {
        scrollbar->setEnabled(false);
        return;
    }

    // don'r scale whilst resizing on x?
    if (scrolling || (state != SPAN && state != YRESIZE && state != XRESIZE && state != DRAG)) {

        // much of a resize / change ?
        double dx = fabs(viewRect.x() - sceneRect.x());
        double dy = fabs(viewRect.y() - sceneRect.y());
        double vy = fabs(viewRect.y()-double(_viewY));
        double dwidth = fabs(viewRect.width() - sceneRect.width());
        double dheight = fabs(viewRect.height() - sceneRect.height());

        // scale immediately if not a bit change
        // otherwise it feels unresponsive
        if (viewRect.width() == 0 || (vy < 20 && dx < 20 && dy < 20 && dwidth < 20 && dheight < 20)) {
            setViewRect(sceneRect);
        } else {

            // tempting to make this longer but feels ponderous at longer durations
            viewchange->setDuration(400);
            viewchange->setStartValue(viewRect);
            viewchange->setEndValue(sceneRect);
            viewchange->start();
        }
    }

    if (view->sceneRect().height() >= scene->sceneRect().height()) {
        scrollbar->setEnabled(false);
    } else {

        // now set scrollbar
        setscrollbar = true;
        scrollbar->setMinimum(0);
        scrollbar->setMaximum(scene->sceneRect().height()-view->sceneRect().height());
        scrollbar->setValue(_viewY);
        scrollbar->setPageStep(view->sceneRect().height());
        scrollbar->setEnabled(true);
        setscrollbar = false;
    }
}

void
ChartSpace::edgeScroll(bool down)
{
    // already scrolling, so don't move
    if (scrolling) return;
    // we basically scroll the view if the cursor is at or above
    // the top of the view, or at or below the bottom and the mouse
    // is moving away. Needs to work in normal and full screen.
    if (state == DRAG || state == YRESIZE) {

        QPointF pos =this->mapFromGlobal(QCursor::pos());

        if (!down && pos.y() <= 0) {

            // at the top of the screen, go up a qtr of a screen
            scrollTo(_viewY - (view->sceneRect().height()/4));

        } else if (down && (geometry().height()-pos.y()) <= 0) {

            // at the bottom of the screen, go down a qtr of a screen
            scrollTo(_viewY + (view->sceneRect().height()/4));

        }
    }
}

void
ChartSpace::scrollTo(int newY)
{

    // bound the target to the top or a screenful from the bottom, except when we're
    // resizing on Y as we are expanding the scene by increasing the size of an object
    if ((state != YRESIZE) && (newY +view->sceneRect().height()) > sceneRect.bottom())
        newY = sceneRect.bottom() - view->sceneRect().height();
    if (newY < 0)
        newY = 0;

    if (_viewY != newY) {

        if (abs(_viewY - newY) < 20) {

            // for small scroll increments just do it, its tedious to wait for animations
            _viewY = newY;
            updateView();

        } else {

            // disable other view updates whilst scrolling
            scrolling = true;

            // make it snappy for short distances - ponderous for drag scroll
            // and vaguely snappy for page by page scrolling
            if (state == DRAG || state == YRESIZE) scroller->setDuration(300);
            else if (abs(_viewY-newY) < 100) scroller->setDuration(150);
            else scroller->setDuration(250);
            scroller->setStartValue(_viewY);
            scroller->setEndValue(newY);
            scroller->start();
        }
    }
}

void
ChartSpace::setViewRect(QRectF rect)
{
    viewRect = rect;
    if (fixedZoom) viewRect.setWidth(fixedZoom);

    // fit to scene width XXX need to fix scrollbars.
    double scale = view->frameGeometry().width() / viewRect.width();
    QRectF scaledRect(0,_viewY, fixedZoom ? fixedZoom :viewRect.width(), view->frameGeometry().height() / scale);

    // fprintf(stderr, "setViewRect: scale=%f, scaledRect=%f,%f width=%f height=%f\n", scale, scaledRect.x(), scaledRect.y(), scaledRect.width(), scaledRect.height()); fflush(stderr);

    // scale to selection
    view->scale(scale,scale);
    view->setSceneRect(scaledRect);
    view->fitInView(scaledRect, Qt::KeepAspectRatio);

    // if we're dragging, as the view changes it can be really jarring
    // as the dragged item is not under the mouse then snaps back
    // this might need to be cleaned up as a little too much of spooky
    // action at a distance going on here !
    if (state == DRAG) {

        // update drag point
        QPoint vpos = view->mapFromGlobal(QCursor::pos());
        QPointF pos = view->mapToScene(vpos);

        // move the ChartSpaceItem being dragged
        stateData.drag.item->setPos(pos.x()-stateData.drag.offx, pos.y()-stateData.drag.offy);
    }

    view->update();

}

int
ChartSpace::columnCount(int col)
{
    int count = 0;
    for(int i=0; i<items.count(); i++) {
        if (items[i]->column == col)
            count++;
    }
    return count;
}

bool
ChartSpace::eventFilter(QObject *, QEvent *event)
{
    if (block || (event->type() != QEvent::KeyPress && event->type() != QEvent::GraphicsSceneWheel &&
                  event->type() != QEvent::GraphicsSceneMousePress && event->type() != QEvent::GraphicsSceneMouseRelease &&
                  event->type() != QEvent::GraphicsSceneMouseMove)) {
        return false;
    }
    block = true;
    bool returning = false;

    // we only filter out keyboard shortcuts for undo redo etc
    // in the qwkcode editor, anything else is of no interest.
    if (event->type() == QEvent::KeyPress) {

        // we care about cmd / ctrl
        Qt::KeyboardModifiers kmod = static_cast<QInputEvent*>(event)->modifiers();
        bool ctrl = (kmod & Qt::ControlModifier) != 0;

        switch(static_cast<QKeyEvent*>(event)->key()) {

        case Qt::Key_Y:
            if (ctrl) {
                //workout->redo();
                returning = true; // we grab all key events
            }
            break;

        case Qt::Key_Z:
            if (ctrl) {
                //workout->undo();
                returning=true;
            }
            break;

        case Qt::Key_Home:
            scrollTo(0);
            break;

        case Qt::Key_End:
            scrollTo(scene->sceneRect().bottom());
            break;

        case Qt::Key_PageDown:
            scrollTo(_viewY + view->sceneRect().height());
            break;

        case Qt::Key_PageUp:
            scrollTo(_viewY - view->sceneRect().height());
            break;

        case Qt::Key_Down:
            scrollTo(_viewY + ROWHEIGHT);
            break;

        case Qt::Key_Up:
            scrollTo(_viewY - ROWHEIGHT);
            break;
        }

    } else  if (event->type() == QEvent::GraphicsSceneWheel) {

        // take it as applied
        QGraphicsSceneWheelEvent *w = static_cast<QGraphicsSceneWheelEvent*>(event);

        // give child a chance to process this
        QPointF pos = static_cast<QGraphicsSceneMouseEvent*>(event)->scenePos();
        QGraphicsItem *gritem = scene->itemAt(pos, view->transform());
        ChartSpaceItem *item = static_cast<ChartSpaceItem*>(gritem);

        // give item a chance to process before we snag it
        if (item) item->wheelEvent(w);

        // we still get to process it if they didn't accept it
        if (!w->isAccepted()) {
            scrollTo(_viewY - (w->delta()*gl_wheelscale));
            event->accept();
            returning = true;
        }

    } else  if (event->type() == QEvent::GraphicsSceneMousePress) {

        // we will process clicks when configuring so long as we're
        // not in the middle of something else - this is to start
        // dragging a ChartSpaceItem around
        if (state == NONE) {

            // where am i ?
            QPointF pos = static_cast<QGraphicsSceneMouseEvent*>(event)->scenePos();
            QGraphicsItem *gritem = scene->itemAt(pos, view->transform());
            ChartSpaceItem *item = static_cast<ChartSpaceItem*>(gritem);

            // ignore other scene elements (e.g. charts)
            if (!items.contains(item)) item=NULL;

            // the item may have a hotspot it wants us to honour
            if (item && item->inHotspot()) item=NULL;

            // trigger config. so drop out completely as
            // we may end up deleting the item etc
            // so we explicity unblock too
            if (item && item->inCorner()) {

                block = false; // reeentry is allowed
                emit itemConfigRequested(item);
                return true;
            }

            // only respond to clicks not in config corner button
            if (item && ! item->inCorner()) {

               // are we on the boundary of the ChartSpaceItem?
               double offx = pos.x()-item->geometry().x();
               double offy = pos.y()-item->geometry().y();


               if (item->geometry().height()-offy < (gl_near*dpiXFactor)) {

                    // We can span resize a specific chartspaceitem
                    // by pressing SHIFT when we click
                    state = YRESIZE;

                    stateData.yresize.item = item;
                    stateData.yresize.deep = item->deep;
                    stateData.yresize.posy = pos.y();

                    // thanks we'll take that
                    event->accept();
                    returning = true;

               } else if (item->geometry().width()-offx < (gl_near*dpiXFactor)) {

                    if (QGuiApplication::queryKeyboardModifiers() & Qt::ShiftModifier)  state = SPAN;
                    else state = XRESIZE;

                    stateData.xresize.item = item;
                    stateData.xresize.column = item->column+item->span-1;
                    stateData.xresize.width = columns[item->column];
                    stateData.xresize.posx = pos.x();

                    // thanks we'll take that
                    event->accept();
                    returning = true;

               } else {

                    // we're grabbing a ChartSpaceItem, so lets
                    // work out the offset so we can move
                    // it around when we start dragging
                    state = DRAG;

                    // warn items we are dragging, they may temporarily
                    // hide widgets to make things faster
                    foreach(ChartSpaceItem *item, items) item->dragging(true);

                    item->invisible = true;
                    item->setDrag(true);
                    item->setZValue(100);

                    stateData.drag.item = item;
                    stateData.drag.offx = offx;
                    stateData.drag.offy = offy;
                    stateData.drag.width = columns[item->column];

                    // thanks we'll take that
                    event->accept();
                    returning = true;

                    // what is the offset?
                    //updateGeometry();
                    scene->update();
                    view->update();
                }
            }
        }

    } else  if (event->type() == QEvent::GraphicsSceneMouseRelease) {

        // stop dragging
        if (state == DRAG || state == YRESIZE || state == SPAN || state == XRESIZE) {

            // we want this one
            event->accept();
            returning = true;

            // set back to visible if dragging
            bool wasdrag=false;
            if (state == DRAG) {
                wasdrag=true;
                stateData.drag.item->invisible = false;
                stateData.drag.item->setZValue(10);
                stateData.drag.item->placing = true;
            }

            if (state == DRAG) {
                // tell items we are done dragging, they may temporarily
                // hide widgets to make things faster, we need to show them again
                foreach(ChartSpaceItem *item, items) item->dragging(false);
            }

            // end state;
            state = NONE;

            // drop it down
            updateGeometry();
            updateView();

            // clear drag status once its been placed, regardless
            // we need to leave the item marked as dragging until
            // it has been placed, since it may overlap with another
            // tile based upon where the user dragged it to
            // and we don't want to move tiles out of the way of where
            // it currently is (unplaced, hovering over something)
            // when they release it to drop into place
            if (wasdrag) stateData.drag.item->setDrag(false);
        }

    } else if (event->type() == QEvent::GraphicsSceneMouseMove) {

        // where is the mouse now?
        QPointF pos = static_cast<QGraphicsSceneMouseEvent*>(event)->scenePos();

        // check for autoscrolling at edges
        if (state == DRAG || state == YRESIZE) edgeScroll(lasty < pos.y());

        // remember pos
        lasty = pos.y();

        if (state == NONE) {                 // hovering

            // where am i ?
            QGraphicsItem *gritem = scene->itemAt(pos, view->transform());
            ChartSpaceItem *item = static_cast<ChartSpaceItem*>(gritem);

            // ignore other scene elements (e.g. charts)
            if (!items.contains(item)) item=NULL;

            if (item) {

                // are we on the boundary of the ChartSpaceItem?
                double offx = pos.x()-item->geometry().x();
                double offy = pos.y()-item->geometry().y();

                if (yresizecursor == false && item->geometry().height()-offy < (gl_near*dpiXFactor)) {

                    yresizecursor = true;
                    view->viewport()->setCursor(QCursor(Qt::SizeVerCursor));

                } else if (yresizecursor == true && item->geometry().height()-offy > (gl_near*dpiXFactor)) {

                    yresizecursor = false;
                    view->viewport()->setCursor(QCursor(Qt::ArrowCursor));

                }

                if (xresizecursor == false && item->geometry().width()-offx < (gl_near*dpiXFactor)) {

                    xresizecursor = true;
                    view->viewport()->setCursor(QCursor(Qt::SizeHorCursor));

                } else if (xresizecursor == true && item->geometry().width()-offx > (gl_near*dpiXFactor)) {

                    xresizecursor = false;
                    view->viewport()->setCursor(QCursor(Qt::ArrowCursor));

                }

            } else {

                // not hovering over tile, so if still have a resize cursor
                // set it back to the normal arrow pointer
                if (yresizecursor || xresizecursor || cursor().shape() != Qt::ArrowCursor) {
                    xresizecursor = yresizecursor = false;
                    view->viewport()->setCursor(QCursor(Qt::ArrowCursor));
                }
            }

        } else if (state == DRAG && !scrolling) {          // dragging?

            // whilst mouse moves, only update geom when changed
            bool changed = false;

            // move the ChartSpaceItem being dragged
            stateData.drag.item->setPos(pos.x()-stateData.drag.offx, pos.y()-stateData.drag.offy);

            // should I move?
            QList<QGraphicsItem *> overlaps;
            foreach(QGraphicsItem *p, scene->items(pos))
                if(items.contains(static_cast<ChartSpaceItem*>(p)))
                    overlaps << p;

            // we always overlap with ourself, so see if more
            if (overlaps.count() > 1) {

                ChartSpaceItem *over = static_cast<ChartSpaceItem*>(overlaps[1]);
                if (pos.y()-over->geometry().y() > over->geometry().height()/2) {

                    // place below the one its over
                    stateData.drag.item->column = over->column;
                    stateData.drag.item->order = over->order+1;
                    for(int i=items.indexOf(over); i< items.count(); i++) {
                        if (i>=0 && items[i]->column == over->column && items[i]->order > over->order && items[i] != stateData.drag.item) {
                            items[i]->order += 1;
                            changed = true;
                        }
                    }

                } else {

                    // place above the one its over
                    stateData.drag.item->column = over->column;
                    stateData.drag.item->order = over->order;
                    for(int i=0; i< items.count(); i++) {
                        if (i>=0 && items[i]->column == over->column && items[i]->order >= (over->order) && items[i] != stateData.drag.item) {
                            items[i]->order += 1;
                            changed = true;
                        }
                    }
                }

            } else {

                // columns are now variable width
                // create a new column to the right?
                int x=SPACING;
                int targetcol = -1;
                for(int i=0; i<10; i++) {
                    if (pos.x() > x && pos.x() < (x+columns[i]+SPACING)) {
                        targetcol = i;
                        break;
                    }
                    x += columns[i]+SPACING;
                }

                if (items.last()->column < 9 && targetcol < 0) {
                    // don't keep moving - if we're already alone in column 0 then no move is needed
                    if (stateData.drag.item->column != 0 || (items.count()>1 && items[1]->column == 0)) {

                        // new col to left
                        for(int i=0; i< items.count(); i++) items[i]->column += 1;
                        stateData.drag.item->column = 0;
                        stateData.drag.item->order = 0;

                        // shift columns widths to the right
                        for(int i=9; i>0; i--) columns[i] = columns[i-1];
                        columns[0] = stateData.drag.width;

                        changed = true;
                    }

                } else if (targetcol > 0 && targetcol <= 9 && columnCount(targetcol) == 0) {

                    // we are over an empty column
                    stateData.drag.item->column = targetcol;
                    stateData.drag.item->order = 0;

                    // make column width same as source width
                    columns[stateData.drag.item->column] = stateData.drag.width;

                    changed = true;

                } else if (items.last()->column < 9 && items.last() && items.last()->column < targetcol) {

                    // new col to the right
                    stateData.drag.item->column = items.last()->column + 1;
                    stateData.drag.item->order = 0;

                    // make column width same as source width
                    columns[stateData.drag.item->column] = stateData.drag.width;

                    changed = true;

                } else {

                    // add to the end of the column
                    int last = -1;
                    for(int i=0; i<items.count() && items[i]->column <= targetcol; i++) {
                        if (items[i]->column == targetcol) last=i;
                    }

                    // so long as its been dragged below the last entry on the column !
                    if (last >= 0 && pos.y() > items[last]->geometry().bottom()) {
                        stateData.drag.item->column = targetcol;
                        stateData.drag.item->order = items[last]->order+1;
                    }

                    changed = true;
                }

            }

            if (changed) {

                // drop it down
                updateGeometry();
                updateView();
            }

        } else if (state == YRESIZE) {

            // resize in rows, so in 75px units
            int addrows = (pos.y() - stateData.yresize.posy) / ROWHEIGHT;
            int setdeep = stateData.yresize.deep + addrows;

            //min height
            if (setdeep < 5) setdeep=5; // min of 5 rows

            stateData.yresize.item->deep = setdeep;

            // drop it down
            updateGeometry();
            updateView();

        } else if (state == SPAN) {

            QPointF pos = static_cast<QGraphicsSceneMouseEvent*>(event)->scenePos();

            // which column is the cursor currently in?
            int col = columnForX(pos.x());
            int span = stateData.xresize.item->span;
            int newspan = col-stateData.xresize.item->column+1;
            if (span != newspan) stateData.xresize.item->span = newspan;

            // animate
            updateGeometry();
            updateView();


        } else if ( state == XRESIZE) {

            // multiples of 50 (smaller than margin)
            int addblocks = (pos.x() - stateData.xresize.posx) / 50;
            int setcolumn = stateData.xresize.width + (addblocks * 50);

            // min max width
            if (setcolumn < 800) setcolumn = 800;
            if (setcolumn > 4400) setcolumn = 4400;

            columns[stateData.xresize.column] = setcolumn;

            // animate
            updateGeometry();
            updateView();
        }
    }

    block = false;
    return returning;
}

// for x position, which column is that (starting at column 0) ?
// used when span resizing a chartspace item
int
ChartSpace::columnForX(int x)
{
    int returning = 0;
    int offset = SPACING;
    for(int i=0; i<columns.count(); i++) {
        if (x > offset) returning = i;
        offset += columns[i] + SPACING;
    }

    return returning;
}

void
ChartSpaceItem::clicked()
{
    if (isVisible()) hide();
    else show();

    //if (brush.color() == GColor(CChartSpaceItemBACKGROUND)) brush.setColor(Qt::red);
    //else brush.setColor(GColor(CChartSpaceItemBACKGROUND));

    update(geometry());
}

ChartSpaceItemDetail
ChartSpaceItemRegistry::detailForType(int type)
{
    for(int i=0; i<_items.count(); i++) {
        if (_items.at(i).type == type) return _items.at(i);
    }

    // not found :(
    return ChartSpaceItemDetail();
}<|MERGE_RESOLUTION|>--- conflicted
+++ resolved
@@ -53,26 +53,6 @@
     scene = new QGraphicsScene(this);
     view = new QGraphicsView(this);
 
-<<<<<<< HEAD
-=======
-    // hardware acceleration is important for this widget
-#if defined(Q_OS_LINUX)
-    // if we have OpenGL and its 2.0 or higher, lets use it.
-    // this is pretty much any GPU since 2004 and keeps Qt happy.
-    // we only do this on Linux
-    //if (gl_major >= 2.0)  view->setViewport(new QGLWidget(QGLFormat(QGL::SampleBuffers | QGL::DirectRendering)));
-    if (gl_major >= 2.0)  view->setViewport(new QGLWidget());
-#endif
-#if defined(Q_OS_WIN)
-    // on windows we always use OpenGL since we have forced
-    // ANGLE in main.cpp to implement opengl on top of directx
-    view->setViewport(new QGLWidget());
-#endif
-#if defined (Q_OS_MACOS)
-    // we have no options right now, it sucks
-#endif
->>>>>>> cf71437d
-
     view->viewport()->setAttribute(Qt::WA_AcceptTouchEvents, false); // stops it stealing focus on mouseover
     scrollbar = new QScrollBar(Qt::Vertical, this);
 
