/*
 * Copyright (c) 2013 Mark Liversedge (liversedge@gmail.com)
 *
 * This program is free software; you can redistribute it and/or modify it
 * under the terms of the GNU General Public License as published by the Free
 * Software Foundation; either version 2 of the License, or (at your option)
 * any later version.
 *
 * This program is distributed in the hope that it will be useful, but WITHOUT
 * ANY WARRANTY; without even the implied warranty of MERCHANTABILITY or
 * FITNESS FOR A PARTICULAR PURPOSE.  See the GNU General Public License for
 * more details.
 *
 * You should have received a copy of the GNU General Public License along
 * with this program; if not, write to the Free Software Foundation, Inc., 51
 * Franklin Street, Fifth Floor, Boston, MA  02110-1301  USA
 */

#include "Views.h"
#include "RideCache.h"
#include "AnalysisSidebar.h"
#include "DiarySidebar.h"
#include "TrainSidebar.h"
#include "LTMSidebar.h"
#include "BlankState.h"
#include "TrainDB.h"
#include "ComparePane.h"
#include "TrainBottom.h"
#include "Specification.h"

AnalysisView::AnalysisView(Context *context, QStackedWidget *controls) :
        AbstractView(context, VIEW_ANALYSIS, "analysis", tr("Compare Activities and Intervals"))
{
    analSidebar = new AnalysisSidebar(context);
    BlankStateAnalysisPage *b = new BlankStateAnalysisPage(context);

    setSidebar(analSidebar);

    // perspectives are stacked
    pstack = new QStackedWidget(this);
    setPages(pstack);

    // each perspective has a stack of controls
    cstack = new QStackedWidget(this);
    controls->addWidget(cstack);
    controls->setCurrentIndex(0);

    setBlank(b);
    setBottom(new ComparePane(context, this, ComparePane::interval));

    setSidebarEnabled(appsettings->value(this, GC_SETTINGS_MAIN_SIDEBAR "analysis", defaultAppearance.sideanalysis).toBool());

    connect(bottomSplitter(), SIGNAL(compareChanged(bool)), this, SLOT(compareChanged(bool)));
    connect(bottomSplitter(), SIGNAL(compareClear()), bottom(), SLOT(clear()));
}

RideNavigator *AnalysisView::rideNavigator()
{
    return context->rideNavigator;
}

AnalysisView::~AnalysisView()
{
    appsettings->setValue(GC_SETTINGS_MAIN_SIDEBAR "analysis", _sidebar);
    delete analSidebar;
}

void
AnalysisView::setRide(RideItem *ride)
{
    if (!loaded) return; // not loaded yet, all bets are off till then.

    // when ride selected, but not from the sidebar.
    static_cast<AnalysisSidebar*>(sidebar())->setRide(ride); // save settings

    // if we are the current view and the current perspective is no longer relevant
    // then lets go find one to switch to..
    if (context->mainWindow->athleteTab()->currentView() == 1 && page()->relevant(ride) != true) {

        // lets find a perspective to switch to
        int ridePerspectiveIdx = findRidesPerspective(ride);

        // if we need to switch, i.e. not already on it
        if (ridePerspectiveIdx != perspectives_.indexOf(page()))  {
            context->mainWindow->switchPerspective(ridePerspectiveIdx);
        }
    }

    // tell the perspective we have selected a ride
    page()->setProperty("ride", QVariant::fromValue<RideItem*>(dynamic_cast<RideItem*>(ride)));
}

int
AnalysisView::findRidesPerspective(RideItem* ride)
{
    // lets find one to switch to
    foreach(Perspective *p, perspectives_) {
        if (p->relevant(ride)) {
            return perspectives_.indexOf(p);
        }
    }

    // none of them want to be selected, so we can stay on the current one
    // so long as it doesn't have an expression that failed...
    if (page()->expression() != "") return 0;

    // we can just return the current one
    return perspectives_.indexOf(page());
}

void
AnalysisView::addIntervals()
{
    static_cast<AnalysisSidebar*>(sidebar())->addIntervals(); // save settings
}

void
AnalysisView::compareChanged(bool state)
{
    // we turned compare on / off
    context->notifyCompareIntervals(state);
}

void AnalysisView::close()
{
    static_cast<AnalysisSidebar*>(sidebar())->close(); // save settings
}

bool
AnalysisView::isBlank()
{
    if (context->athlete->rideCache->rides().count() > 0) return false;
    else return true;
}

void
<<<<<<< HEAD
AnalysisView::notifyViewStateRestored()
{

    // set the ride only when analysis is the startup view and no ride has been set.
    // otherwise when trends is the startup view and a ride is clicked thru, this part
    // of the analysis loading process overwrites the click thru selection. 
    setViewsInitialRide();
}

void
=======
>>>>>>> f63773f0
AnalysisView::notifyViewSidebarChanged() {

    // if user moved us then tell ride navigator
    // all a bit of a hack to stop the column widths from
    // being adjusted as the splitter gets resized and reset
    if (context->mainWindow->init && context->tab->init && active == false && context->rideNavigator->geometry().width() != 100) {
        context->rideNavigator->setWidth(context->rideNavigator->geometry().width());
    }
}

int
AnalysisView::getViewSpecificPerspective() {

    // Setting the ride for analysis view also sets the perspective.
    return findRidesPerspective(const_cast<RideItem*>(context->currentRideItem()));
}

void
AnalysisView::notifyViewSplitterMoved() {

    // if user moved us then tell ride navigator if
    // all a bit of a hack to stop the column widths from
    // being adjusted as the splitter gets resized and reset

    if (active == false && context->rideNavigator->geometry().width() != 100) {
        context->rideNavigator->setWidth(context->rideNavigator->geometry().width());
    }
}


DiaryView::DiaryView(Context *context, QStackedWidget *controls) :
        AbstractView(context, VIEW_DIARY, "diary", tr("Compare Activities and Intervals"))
{
    diarySidebar = new DiarySidebar(context);
    BlankStateDiaryPage *b = new BlankStateDiaryPage(context);

    setSidebar(diarySidebar);

    // each perspective has a stack of controls
    cstack = new QStackedWidget(this);
    controls->addWidget(cstack);
    controls->setCurrentIndex(0);

    pstack = new QStackedWidget(this);
    setPages(pstack);
    setBlank(b);

    setSidebarEnabled(appsettings->value(this,  GC_SETTINGS_MAIN_SIDEBAR "diary", false).toBool());
    connect(diarySidebar, SIGNAL(dateRangeChanged(DateRange)), this, SLOT(dateRangeChanged(DateRange)));
}

DiaryView::~DiaryView()
{
    appsettings->setValue(GC_SETTINGS_MAIN_SIDEBAR "diary", _sidebar);
    delete diarySidebar;
}

void
DiaryView::setRide(RideItem*ride)
{
    if (loaded) {
        static_cast<DiarySidebar*>(sidebar())->setRide(ride);
        page()->setProperty("ride", QVariant::fromValue<RideItem*>(dynamic_cast<RideItem*>(ride)));
    }
}

void
DiaryView::dateRangeChanged(DateRange dr)
{
    //context->notifyDateRangeChanged(dr); // diary view deprecated and not part of navigation model
    if (loaded) page()->setProperty("dateRange", QVariant::fromValue<DateRange>(dr));
}

bool
DiaryView::isBlank()
{
    if (context->athlete->rideCache->rides().count() > 0) return false;
    else return true;
}

TrendsView::TrendsView(Context *context, QStackedWidget *controls) :
        AbstractView(context, VIEW_TRENDS, "home", tr("Compare Date Ranges"))
{
    sidebar = new LTMSidebar(context);
    BlankStateHomePage *b = new BlankStateHomePage(context);

    setSidebar(sidebar);

    // each perspective has a stack of controls
    cstack = new QStackedWidget(this);
    controls->addWidget(cstack);
    controls->setCurrentIndex(0);

    pstack = new QStackedWidget(this);
    setPages(pstack);
    setBlank(b);
    setBottom(new ComparePane(context, this, ComparePane::season));

    setSidebarEnabled(appsettings->value(this,  GC_SETTINGS_MAIN_SIDEBAR "trend", defaultAppearance.sidetrend).toBool());
    connect(sidebar, SIGNAL(dateRangeChanged(DateRange)), this, SLOT(dateRangeChanged(DateRange)));
    connect(this, SIGNAL(onSelectionChanged()), this, SLOT(justSelected()));
    connect(bottomSplitter(), SIGNAL(compareChanged(bool)), this, SLOT(compareChanged(bool)));
    connect(bottomSplitter(), SIGNAL(compareClear()), bottom(), SLOT(clear()));
}

TrendsView::~TrendsView()
{
    appsettings->setValue(GC_SETTINGS_MAIN_SIDEBAR "trend", _sidebar);
    delete sidebar;
}

void
TrendsView::compareChanged(bool state)
{
    // we turned compare on / off
    context->notifyCompareDateRanges(state);
}

int
TrendsView::countActivities(Perspective *perspective, DateRange dr)
{
    // get the filterset for the current daterange
    // using the data filter expression
    int returning=0;
    bool filtered= perspective->df != NULL;

    Specification spec;
    FilterSet fs;
    fs.addFilter(context->isfiltered, context->filters);
    fs.addFilter(context->ishomefiltered, context->homeFilters);
    spec.setDateRange(dr);
    spec.setFilterSet(fs);

    foreach(RideItem *item, context->athlete->rideCache->rides()) {
        if (!spec.pass(item)) continue;

        // if no filter, or the filter passes add to count
        if (!filtered || perspective->df->evaluate(item, NULL).number() != 0)
            returning++;
    }
    return returning;

}

void
TrendsView::dateRangeChanged(DateRange dr)
{
#if 0 // commented out auto switching perspectives on trends because it was annoying...
    // if there are no activities for the current perspective
    // lets switch to one that has the most
    if (countActivities(page(), dr) == 0) {

        int max=0;
        int index=perspectives_.indexOf(page());
        int switchto=index;
        for (int i=0; i<perspectives_.count(); i++) {
            int count = countActivities(perspectives_[i], dr);
            if (count > max) { max=count; switchto=i; }
        }

        // if we found a better one
        if (index != switchto)  context->mainWindow->switchPerspective(switchto);
    }
#endif

    // Once the right perspective is set, we can go ahead and update everyone
    emit dateChanged(dr);
    context->notifyDateRangeChanged(dr);
    if (loaded) page()->setProperty("dateRange", QVariant::fromValue<DateRange>(dr));
}
bool
TrendsView::isBlank()
{
    if (context->athlete->rideCache->rides().count() > 0) return false;
    else return true;
}

void
TrendsView::notifyViewStateRestored()
{
    // set the ride when trends is the startup view and no ride has been set.
    // Trends needs a default initial ride to be set, as the UserChart's rangemode still relies upon a
    // a selected flight, and requires future refactoring to remove the dependency on a selcted ride. 
    setViewsInitialRide();
}

void
TrendsView::justSelected()
{
    if (isSelected()) {
        // force date range refresh
        static_cast<LTMSidebar*>(sidebar)->dateRangeTreeWidgetSelectionChanged();
    }
}

TrainView::TrainView(Context *context, QStackedWidget *controls) :
        AbstractView(context, VIEW_TRAIN, "train", tr("Intensity Adjustments and Workout Control"))
{
    trainTool = new TrainSidebar(context);
    trainTool->setTrainView(this);
    trainTool->hide();
    BlankStateTrainPage *b = new BlankStateTrainPage(context);

    setSidebar(trainTool->controls());

    // each perspective has a stack of controls
    cstack = new QStackedWidget(this);
    controls->addWidget(cstack);
    controls->setCurrentIndex(0);

    pstack = new QStackedWidget(this);
    setPages(pstack);
    setBlank(b);

    trainBottom = new TrainBottom(trainTool, this);
    setBottom(trainBottom);
    setHideBottomOnIdle(false);

    setSidebarEnabled(appsettings->value(NULL,  GC_SETTINGS_MAIN_SIDEBAR "train", defaultAppearance.sidetrain).toBool());
    connect(this, SIGNAL(onSelectionChanged()), this, SLOT(onSelectionChanged()));
    connect(trainBottom, SIGNAL(autoHideChanged(bool)), this, SLOT(onAutoHideChanged(bool)));
}

void TrainView::onAutoHideChanged(bool enabled)
{
    setHideBottomOnIdle(enabled);
}

TrainView::~TrainView()
{
    appsettings->setValue(GC_SETTINGS_MAIN_SIDEBAR "train", _sidebar);
    delete trainTool;
}

void
TrainView::close()
{
    trainTool->Stop();
}

bool
TrainView::isBlank()
{
    if (appsettings->value(this, GC_DEV_COUNT).toInt() > 0 && trainDB->getCount() > 2) return false;
    else return true;
}

void
TrainView::onSelectionChanged()
{
    if (isSelected()) {
        setBottomRequested(true);
    }
}

void
TrainView::notifyViewPerspectiveAdded(Perspective* page) {
    page->styleChanged(2);
}
<|MERGE_RESOLUTION|>--- conflicted
+++ resolved
@@ -134,19 +134,6 @@
 }
 
 void
-<<<<<<< HEAD
-AnalysisView::notifyViewStateRestored()
-{
-
-    // set the ride only when analysis is the startup view and no ride has been set.
-    // otherwise when trends is the startup view and a ride is clicked thru, this part
-    // of the analysis loading process overwrites the click thru selection. 
-    setViewsInitialRide();
-}
-
-void
-=======
->>>>>>> f63773f0
 AnalysisView::notifyViewSidebarChanged() {
 
     // if user moved us then tell ride navigator
