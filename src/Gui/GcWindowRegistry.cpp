/*
 * Copyright (c) 2010 Mark Liversedge (liversedge@gmail.com)
 *
 * This program is free software; you can redistribute it and/or modify it
 * under the terms of the GNU General Public License as published by the Free
 * Software Foundation; either version 2 of the License, or (at your option)
 * any later version.
 *
 * This program is distributed in the hope that it will be useful, but WITHOUT
 * ANY WARRANTY; without even the implied warranty of MERCHANTABILITY or
 * FITNESS FOR A PARTICULAR PURPOSE.  See the GNU General Public License for
 * more details.
 *
 * You should have received a copy of the GNU General Public License along
 * with this program; if not, write to the Free Software Foundation, Inc., 51
 * Franklin Street, Fifth Floor, Boston, MA  02110-1301  USA
 */

#include "GoldenCheetah.h"
#include "GcWindowRegistry.h"
#include "Athlete.h"

// all the windows we have defined
#include "AerolabWindow.h"
#include "AllPlotWindow.h"
#include "CriticalPowerWindow.h"
#include "HistogramWindow.h"
#include "LTMWindow.h"
#include "VideoWindow.h"
#include "PfPvWindow.h"
#include "HrPwWindow.h"
#include "RideEditor.h"
#include "RideNavigator.h"
#include "RideMapWindow.h"
#include "ScatterWindow.h"
#include "MetadataWindow.h"
#include "TreeMapWindow.h"
#include "DialWindow.h"
#include "ElevationChartWindow.h"
#include "RealtimePlotWindow.h"
#include "SpinScanPlotWindow.h"
#include "WorkoutPlotWindow.h"
#include "WorkoutWindow.h"
#include "WebPageWindow.h"
#include "LiveMapWebPageWindow.h"
#include "CalendarWindow.h"
#ifdef GC_WANT_R
#include "RChart.h"
#endif
#ifdef GC_WANT_PYTHON
#include "PythonChart.h"
#endif
#include "PlanningWindow.h"
#ifdef GC_HAVE_OVERVIEW
#include "Overview.h"
#endif
#include "UserChartWindow.h"
// Not until v4.0
//#include "RouteWindow.h"

// GcWindows initialization is done in initialize method to enable translations
GcWindowRegistry* GcWindows;

void
GcWindowRegistry::initialize()
{
  static GcWindowRegistry GcWindowsInit[] = {
    // name                     GcWinID
    { VIEW_TRENDS, tr("Season Overview"),GcWindowTypes::OverviewTrends },
    { VIEW_TRENDS, tr("Blank Overview "),GcWindowTypes::OverviewTrendsBlank },
    { VIEW_PLAN, tr("Plan Overview"),GcWindowTypes::OverviewPlan },
    { VIEW_PLAN, tr("Blank Overview "),GcWindowTypes::OverviewPlanBlank },
    { VIEW_TRENDS, tr("User Chart"),GcWindowTypes::UserTrends },
    { VIEW_PLAN, tr("User Chart"),GcWindowTypes::UserPlan },
    { VIEW_TRENDS|VIEW_PLAN, tr("Trends"),GcWindowTypes::LTM },
    { VIEW_TRENDS|VIEW_PLAN, tr("TreeMap"),GcWindowTypes::TreeMap },
    //{ VIEW_TRENDS, tr("Weekly Summary"),GcWindowTypes::WeeklySummary },// DEPRECATED
    { VIEW_TRENDS|VIEW_PLAN,  tr("Power Duration "),GcWindowTypes::CriticalPowerSummary },
    //{ VIEW_TRENDS,  tr("Training Plan"),GcWindowTypes::SeasonPlan },
    //{ VIEW_TRENDS|VIEW_DIARY,  tr("Performance Manager"),GcWindowTypes::PerformanceManager },
    { VIEW_ANALYSIS, tr("Activity Overview"),GcWindowTypes::Overview },
    { VIEW_ANALYSIS, tr("Blank Overview"),GcWindowTypes::OverviewAnalysisBlank },
    { VIEW_ANALYSIS, tr("User Chart "),GcWindowTypes::UserAnalysis },
    //{ VIEW_ANALYSIS, tr("Summary"),GcWindowTypes::RideSummary }, // DEPRECATED IN V3.6
    { VIEW_ANALYSIS, tr("Data"),GcWindowTypes::MetadataWindow },
    //{ VIEW_ANALYSIS, tr("Summary and Details"),GcWindowTypes::Summary },
    //{ VIEW_ANALYSIS, tr("Editor"),GcWindowTypes::RideEditor },
    { VIEW_ANALYSIS, tr("Performance"),GcWindowTypes::AllPlot },
    { VIEW_ANALYSIS, tr("Power Duration"),GcWindowTypes::CriticalPower },
    { VIEW_ANALYSIS, tr("Histogram"),GcWindowTypes::Histogram },
    { VIEW_TRENDS|VIEW_PLAN, tr("Distribution"),GcWindowTypes::Distribution },
    { VIEW_ANALYSIS, tr("Pedal Force vs Velocity"),GcWindowTypes::PfPv },
    { VIEW_ANALYSIS, tr("Heartrate vs Power"),GcWindowTypes::HrPw },
    { VIEW_ANALYSIS, tr("Map"),GcWindowTypes::RideMapWindow },
    { VIEW_ANALYSIS, tr("R Chart"),GcWindowTypes::RConsole },
    { VIEW_TRENDS, tr("R Chart "),GcWindowTypes::RConsoleSeason },
    { VIEW_ANALYSIS, tr("Python Chart"),GcWindowTypes::Python },
    { VIEW_TRENDS, tr("Python Chart "),GcWindowTypes::PythonSeason },
    //{ VIEW_ANALYSIS, tr("Bing Map"),GcWindowTypes::BingMap },
    { VIEW_ANALYSIS, tr("Scatter"),GcWindowTypes::Scatter },
    { VIEW_ANALYSIS, tr("Aerolab"),GcWindowTypes::Aerolab },
    //{ VIEW_TRENDS|VIEW_DIARY, tr("Calendar"),GcWindowTypes::Diary },
    { VIEW_TRENDS|VIEW_PLAN, tr("Navigator"), GcWindowTypes::ActivityNavigator },
    //{ VIEW_DIARY|VIEW_TRENDS, tr("Summary "), GcWindowTypes::DateRangeSummary }, // DEPRECATED IN V3.6
    { VIEW_TRAIN, tr("Telemetry"),GcWindowTypes::DialWindow },
    { VIEW_TRAIN, tr("Workout"),GcWindowTypes::WorkoutPlot },
    { VIEW_TRAIN, tr("Realtime"),GcWindowTypes::RealtimePlot },
    { VIEW_TRAIN, tr("Pedal Stroke"),GcWindowTypes::SpinScanPlot },
    { VIEW_TRAIN, tr("Video Player"),GcWindowTypes::VideoPlayer },
    { VIEW_TRAIN, tr("Workout Editor"),GcWindowTypes::WorkoutWindow },
    { VIEW_TRAIN, tr("Live Map"),GcWindowTypes::LiveMapWebPageWindow },
    { VIEW_TRAIN, tr("Elevation Chart"),GcWindowTypes::ElevationChart },
    { VIEW_ANALYSIS|VIEW_TRENDS|VIEW_TRAIN, tr("Web page"),GcWindowTypes::WebPageWindow },
<<<<<<< HEAD
    { VIEW_TRENDS|VIEW_PLAN, tr("Planning Calendar"),GcWindowTypes::Calendar },
=======
    { VIEW_TRENDS, tr("Calendar"),GcWindowTypes::Calendar },
>>>>>>> 5d58b75f
    { 0, "", GcWindowTypes::None }};
  // initialize the global registry
  GcWindows = GcWindowsInit;
}

QStringList windowsForType(int type)
{
    QStringList returning;

    for(int i=0; GcWindows[i].relevance; i++) {
        if (GcWindows[i].relevance & type) 
            returning << GcWindows[i].name;
    }
    return returning;
}

QString
GcWindowRegistry::title(GcWinID id)
{
    for(int i=0; GcWindows[i].relevance; i++) {
        if (GcWindows[i].relevance && GcWindows[i].id == id)
            return GcWindows[i].name;
    }
    return QString("unknown");
}

QList<GcWinID> idsForType(int type)
{
    QList<GcWinID> returning;

    for(int i=0; GcWindows[i].relevance; i++) {
        if (GcWindows[i].relevance & type) 
            returning << GcWindows[i].id;
    }
    return returning;
}

// instantiate a new window
GcChartWindow *
GcWindowRegistry::newGcWindow(GcWinID id, Context *context)
{
    GcChartWindow *returning = NULL;

    switch(id) {
    case GcWindowTypes::Aerolab: returning = new AerolabWindow(context); break;
    case GcWindowTypes::AllPlot: returning = new AllPlotWindow(context); break;
    case GcWindowTypes::CriticalPower: returning = new CriticalPowerWindow(context, false); break;
    case GcWindowTypes::CriticalPowerSummary: returning = new CriticalPowerWindow(context, true); break;
    case GcWindowTypes::Histogram: returning = new HistogramWindow(context); break;
#ifdef GC_WANT_R
    case GcWindowTypes::RConsole: returning = new RChart(context, true); break;
    case GcWindowTypes::RConsoleSeason: returning = new RChart(context, false); break;
#else
    case GcWindowTypes::RConsole: returning = new GcChartWindow(context); break;
    case GcWindowTypes::RConsoleSeason: returning = new GcChartWindow(context); break;
#endif
#ifdef GC_WANT_PYTHON
    case GcWindowTypes::Python: returning = new PythonChart(context, true); break;
    case GcWindowTypes::PythonSeason: returning = new PythonChart(context, false); break;
#else
    case GcWindowTypes::PythonSeason:
    case GcWindowTypes::Python: returning = new GcChartWindow(context); break;
#endif
    case GcWindowTypes::Distribution: returning = new HistogramWindow(context, true); break;
    case GcWindowTypes::PerformanceManager: 
            {
                // the old PMC is deprecated so we return an LTM with PMC curves and default settings
                returning = new LTMWindow(context);

                // a PMC LTM Setting
                QString value = "AAAACgBQAE0AQwArACsAAAAIADIAMAAwADkAJXS3AAAAAP8AJXZBAAAAAP8AAAABAAH///////////////8AAAALAAAAAwAAAAIAAAAAEgBzAGsAaQBiAGEAXwBzAHQAcwAAAC4AUwBrAGkAYgBhACAAUwBoAG8AcgB0ACAAVABlAHIAbQAgAFMAdAByAGUAcwBzAAAALgBTAGsAaQBiAGEAIABTAGgAbwByAHQAIABUAGUAcgBtACAAUwB0AHIAZQBzAHMAAAAMAFMAdAByAGUAcwBzAAAAAAABAAAAAAAAAAAAAAAAAQAAAAAAAAAAAAAAAQAAfyr8IRwk//////////8B/////wAA//8AAAAAAAA/8AAAAAAAAAAAAAAB//8AAAAAAAAAAAAAAAAAAAAAAgAADhD/////AAAACv////8AAAAAAAAAAAwAMgAgAFAAYQByAG0AAAAAAAAD5wAADhAAAAAAAgAAAAASAHMAawBpAGIAYQBfAGwAdABzAAAALABTAGsAaQBiAGEAIABMAG8AbgBnACAAVABlAHIAbQAgAFMAdAByAGUAcwBzAAAALABTAGsAaQBiAGEAIABMAG8AbgBnACAAVABlAHIAbQAgAFMAdAByAGUAcwBzAAAADABTAHQAcgBlAHMAcwAAAAAAAQAAAAAAAAAAAAAAAAEAAABYAAAAAwAAAEoAAAAbAAAAFP//////////Af//AAD/////AAAAAAAAP/AAAAAAAAAAAAAAAf//AAAAAAAAAAAAAAAAAAAAAAIAAA4Q/////wAAAAoAAAAAAAAAAAAAAAAMADIAIABQAGEAcgBtAAAAAAAAA+cAAA4QAAAAAAIAAAAAEABzAGsAaQBiAGEAXwBzAGIAAAAoAFMAawBpAGIAYQAgAFMAdAByAGUAcwBzACAAQgBhAGwAYQBuAGMAZQAAACgAUwBrAGkAYgBhACAAUwB0AHIAZQBzAHMAIABCAGEAbABhAG4AYwBlAAAADABTAHQAcgBlAHMAcwAAAAAAAAAAAADAjzgAAAAAAAH////A////wP///8AAAH//AAAAAP//////////Af//VVX//wAAAAAAAAAAP/AAAAAAAAAAAAAAAf//AAAAAAAAAAAAAAAAAQAAAAIAAA4Q/////wAAAAr/////AAAAAAEAAAAMADIAIABQAGEAcgBtAAAAAAAAA+cAAA4QAAAAAAAAAg==";

                // setup and apply the property
                QByteArray base64(value.toLatin1());
                QByteArray unmarshall = QByteArray::fromBase64(base64);
                QDataStream s(&unmarshall, QIODevice::ReadOnly);
                LTMSettings x;
                s >> x;
                returning->setProperty("settings", QVariant().fromValue<LTMSettings>(x));
            }
            break;
    case GcWindowTypes::LTM: returning = new LTMWindow(context); break;
    case GcWindowTypes::Model: returning = new GcChartWindow(context); break;
    case GcWindowTypes::PfPv: returning = new PfPvWindow(context); break;
    case GcWindowTypes::HrPw: returning = new HrPwWindow(context); break;
    case GcWindowTypes::RideEditor: returning = NULL; break;
    case GcWindowTypes::Scatter: returning = new ScatterWindow(context); break;
    case GcWindowTypes::TreeMap: returning = new TreeMapWindow(context); break;
    case GcWindowTypes::WeeklySummary: returning = NULL; break; // deprecated
#ifdef GC_VIDEO_NONE
    case GcWindowTypes::VideoPlayer: returning = new GcChartWindow(context); break;
#else
    case GcWindowTypes::VideoPlayer: returning = new VideoWindow(context); break;
#endif
    case GcWindowTypes::DialWindow: returning = new DialWindow(context); break;
    case GcWindowTypes::MetadataWindow: returning = new MetadataWindow(context); break;
    case GcWindowTypes::RealtimeControls: returning = new GcChartWindow(context); break;
    case GcWindowTypes::RealtimePlot: returning = new RealtimePlotWindow(context); break;
    case GcWindowTypes::SpinScanPlot: returning = new SpinScanPlotWindow(context); break;
    case GcWindowTypes::WorkoutPlot: returning = new WorkoutPlotWindow(context); break;
    case GcWindowTypes::MapWindow:
    case GcWindowTypes::StreetViewWindow:
        returning = new GcChartWindow(context); break;
    // old maps (GoogleMap and BingMap) replaced by RideMapWindow
    case GcWindowTypes::GoogleMap: id=GcWindowTypes::RideMapWindow; returning = new RideMapWindow(context, RideMapWindow::GOOGLE); break; // new GoogleMapControl(context);
    case GcWindowTypes::BingMap: id=GcWindowTypes::RideMapWindow; returning = new RideMapWindow(context, RideMapWindow::OSM); break; //returning = new BingMap(context);

    case GcWindowTypes::RideMapWindow: returning = new RideMapWindow(context, RideMapWindow::OSM); break; // Deprecated Bing, default to OSM

    case GcWindowTypes::ActivityNavigator: returning = new RideNavigator(context); break;
    case GcWindowTypes::WorkoutWindow: returning = new WorkoutWindow(context); break;

    case GcWindowTypes::WebPageWindow: returning = new WebPageWindow(context); break;
    case GcWindowTypes::LiveMapWebPageWindow: returning = new LiveMapWebPageWindow(context); break;
    case GcWindowTypes::ElevationChart: returning = new ElevationChartWindow(context); break;
#if 0 // not till v4.0
    case GcWindowTypes::RouteSegment: returning = new RouteWindow(context); break;
#else
    case GcWindowTypes::RouteSegment: returning = new GcChartWindow(context); break;
#endif

    // summary and old ride summary charts now replaced with an Overview - note id gets reset
    case GcWindowTypes::Summary:
    case GcWindowTypes::RideSummary:
    case GcWindowTypes::Overview: returning = new OverviewWindow(context, OverviewScope::ANALYSIS); if (id != GcWindowTypes::Overview) { id=GcWindowTypes::Overview; static_cast<OverviewWindow*>(returning)->setConfiguration(""); } break;

    // blank analysis overview - note id gets reset
    case GcWindowTypes::OverviewAnalysisBlank: returning = new OverviewWindow(context, OverviewScope::ANALYSIS, true); id=GcWindowTypes::Overview; break;

    // old summary now gets a trends overview - note id gets reset
    case GcWindowTypes::DateRangeSummary: // deprecated so now replace with overview
    case GcWindowTypes::OverviewTrends: returning = new OverviewWindow(context, OverviewScope::TRENDS); if (id != GcWindowTypes::OverviewTrends) { id=GcWindowTypes::OverviewTrends; static_cast<OverviewWindow*>(returning)->setConfiguration(""); } break;

    // blank trends overview - note id gets reset
    case GcWindowTypes::OverviewTrendsBlank: returning = new OverviewWindow(context, OverviewScope::TRENDS, true); id=GcWindowTypes::OverviewTrends; break;

    // plan specific charts - note id gets reset for overview & blank
    case GcWindowTypes::OverviewPlan: returning = new OverviewWindow(context, OverviewScope::PLAN); if (id != GcWindowTypes::OverviewPlan) { id=GcWindowTypes::OverviewPlan; static_cast<OverviewWindow*>(returning)->setConfiguration(""); } break;
    case GcWindowTypes::OverviewPlanBlank: returning = new OverviewWindow(context, OverviewScope::PLAN, true); id=GcWindowTypes::OverviewPlan; break;
    case GcWindowTypes::UserPlan: returning = new UserChartWindow(context, true); break;

    case GcWindowTypes::SeasonPlan: returning = new PlanningWindow(context); break;
    case GcWindowTypes::UserAnalysis: returning = new UserChartWindow(context, false); break;
    case GcWindowTypes::UserTrends: returning = new UserChartWindow(context, true); break;

    case GcWindowTypes::Diary:
    case GcWindowTypes::Calendar: returning = new CalendarWindow(context); break;
    default: return NULL; break;
    }
    if (returning) returning->setProperty("type", QVariant::fromValue<GcWinID>(id));
    return returning;
}<|MERGE_RESOLUTION|>--- conflicted
+++ resolved
@@ -111,11 +111,7 @@
     { VIEW_TRAIN, tr("Live Map"),GcWindowTypes::LiveMapWebPageWindow },
     { VIEW_TRAIN, tr("Elevation Chart"),GcWindowTypes::ElevationChart },
     { VIEW_ANALYSIS|VIEW_TRENDS|VIEW_TRAIN, tr("Web page"),GcWindowTypes::WebPageWindow },
-<<<<<<< HEAD
-    { VIEW_TRENDS|VIEW_PLAN, tr("Planning Calendar"),GcWindowTypes::Calendar },
-=======
-    { VIEW_TRENDS, tr("Calendar"),GcWindowTypes::Calendar },
->>>>>>> 5d58b75f
+    { VIEW_TRENDS|VIEW_PLAN, tr("Calendar"),GcWindowTypes::Calendar },
     { 0, "", GcWindowTypes::None }};
   // initialize the global registry
   GcWindows = GcWindowsInit;
