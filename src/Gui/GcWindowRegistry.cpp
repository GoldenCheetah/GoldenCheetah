--- conflicted
+++ resolved
@@ -94,9 +94,9 @@
     { VIEW_ANALYSIS, tr("Heartrate vs Power"),GcWindowTypes::HrPw },
     { VIEW_ANALYSIS, tr("Map"),GcWindowTypes::RideMapWindow },
     { VIEW_ANALYSIS, tr("R Chart"),GcWindowTypes::RConsole },
-    { VIEW_TRENDS, tr("R Chart "),GcWindowTypes::RConsoleSeason },
+    { VIEW_TRENDS|VIEW_PLAN, tr("R Chart "),GcWindowTypes::RConsoleSeason },
     { VIEW_ANALYSIS, tr("Python Chart"),GcWindowTypes::Python },
-    { VIEW_TRENDS, tr("Python Chart "),GcWindowTypes::PythonSeason },
+    { VIEW_TRENDS|VIEW_PLAN, tr("Python Chart "),GcWindowTypes::PythonSeason },
     //{ VIEW_ANALYSIS, tr("Bing Map"),GcWindowTypes::BingMap },
     { VIEW_ANALYSIS, tr("Scatter"),GcWindowTypes::Scatter },
     { VIEW_ANALYSIS, tr("Aerolab"),GcWindowTypes::Aerolab },
@@ -112,12 +112,8 @@
     { VIEW_TRAIN, tr("Live Map"),GcWindowTypes::LiveMapWebPageWindow },
     { VIEW_TRAIN, tr("Elevation Chart"),GcWindowTypes::ElevationChart },
     { VIEW_ANALYSIS|VIEW_TRENDS|VIEW_TRAIN, tr("Web page"),GcWindowTypes::WebPageWindow },
-<<<<<<< HEAD
     { VIEW_TRENDS|VIEW_PLAN, tr("Calendar"),GcWindowTypes::Calendar },
-=======
-    { VIEW_TRENDS, tr("Calendar"),GcWindowTypes::Calendar },
-    { VIEW_TRENDS, tr("Agenda"),GcWindowTypes::Agenda },
->>>>>>> bcf486cf
+    { VIEW_TRENDS|VIEW_PLAN, tr("Agenda"),GcWindowTypes::Agenda },
     { 0, "", GcWindowTypes::None }};
   // initialize the global registry
   GcWindows = GcWindowsInit;
