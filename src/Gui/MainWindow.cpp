/*
 * Copyright (c) 2006 Sean C. Rhea (srhea@srhea.net)
 * Copyright (c) 2013 Mark Liversedge (liversedge@gmail.com)
 *
 * This program is free software; you can redistribute it and/or modify it
 * under the terms of the GNU General Public License as published by the Free
 * Software Foundation; either version 2 of the License, or (at your option)
 * any later version.
 *
 * This program is distributed in the hope that it will be useful, but WITHOUT
 * ANY WARRANTY; without even the implied warranty of MERCHANTABILITY or
 * FITNESS FOR A PARTICULAR PURPOSE.  See the GNU General Public License for
 * more details.
 *
 * You should have received a copy of the GNU General Public License along
 * with this program; if not, write to the Free Software Foundation, Inc., 51
 * Franklin Street, Fifth Floor, Boston, MA  02110-1301  USA
 */

// QT
#include <QApplication>
#include <QtGui>
#include <QRegExp>
#include <QNetworkProxyQuery>
#include <QMenuBar>
#include <QStyle>
#include <QTabBar>
#include <QStyleFactory>
#include <QRect>

// DATA STRUCTURES
#include "MainWindow.h"
#include "Context.h"
#include "Athlete.h"
#include "AthleteView.h"
#include "AthleteBackup.h"

#include "Colors.h"
#include "RideCache.h"
#include "RideItem.h"
#include "IntervalItem.h"
#include "RideFile.h"
#include "Settings.h"
#include "ErgDB.h"
<<<<<<< HEAD
#include "TodaysPlanWorkoutDownload.h"
#include "StravaRoutesDownload.h"
=======
>>>>>>> ce7bbe11
#include "Library.h"
#include "LibraryParser.h"
#include "TrainDB.h"
#include "GcUpgrade.h"
#include "HelpWhatsThis.h"
#include "CsvRideFile.h"

// DIALOGS / DOWNLOADS / UPLOADS
#include "AboutDialog.h"
#include "ChooseCyclistDialog.h"
#include "ConfigDialog.h"
#include "AthleteConfigDialog.h"
#include "DownloadRideDialog.h"
#include "ManualRideDialog.h"
#include "RideImportWizard.h"
#include "EstimateCPDialog.h"
#include "SolveCPDialog.h"
#include "ToolsRhoEstimator.h"
#include "VDOTCalculator.h"
#include "SplitActivityWizard.h"
#include "MergeActivityWizard.h"
#include "GenerateHeatMapDialog.h"
#include "BatchProcessingDialog.h"
#include "MeasuresDownload.h"
#include "WorkoutWizard.h"
#include "ErgDBDownloadDialog.h"
#include "AddDeviceWizard.h"
#include "Dropbox.h"
#include "SixCycle.h"
#include "OpenData.h"
#include "AddCloudWizard.h"
#include "LocalFileStore.h"
#include "CloudService.h"
#ifdef GC_WANT_PYTHON
#include "FixPyScriptsDialog.h"
#endif

// GUI Widgets
#include "AthleteTab.h"
#include "GcToolBar.h"
#include "NewSideBar.h"
#include "HelpWindow.h"
#include "Perspective.h"
#include "PerspectiveDialog.h"

#if !defined(Q_OS_MAC)
#include "QTFullScreen.h" // not mac!
#endif

// SEARCH / FILTER
#include "NamedSearch.h"
#include "SearchFilterBox.h"

// LTM CHART DRAG/DROP PARSE
#include "LTMChartParser.h"

// CloudDB
#ifdef GC_HAS_CLOUD_DB
#include "CloudDBCommon.h"
#include "CloudDBChart.h"
#include "CloudDBUserMetric.h"
#include "CloudDBCurator.h"
#include "CloudDBStatus.h"
#include "CloudDBTelemetry.h"
#include "CloudDBVersion.h"
#include "GcUpgrade.h"
#endif
#include "Secrets.h"

#if defined(_MSC_VER) && defined(_WIN64)
#include "WindowsCrashHandler.cpp"
#endif


// We keep track of all theopen mainwindows
QList<MainWindow *> mainwindows;
extern ConfigDialog *configdialog_ptr;
extern QString gl_version;
extern double gl_major; // 1.x 2.x 3.x - we insist on 2.x or higher to enable OpenGL

// constants for gui
static int gl_toolheight=28;

MainWindow::MainWindow(const QDir &home)
{
    /*----------------------------------------------------------------------
     *  Bootstrap
     *--------------------------------------------------------------------*/
    setAttribute(Qt::WA_DeleteOnClose);
    mainwindows.append(this);  // add us to the list of open windows
    pactive = init = false;

    // create a splash to keep user informed on first load
    // first one in middle of display, not middle of window
    setSplash(true);

#if defined(_MSC_VER) && defined(_WIN64)
    // set dbg/stacktrace directory for Windows to the athlete directory
    // don't use the GC_HOMEDIR .ini value, since we want to have a proper path
    // even if default athlete dirs are used.
    QDir varHome = home;
    varHome.cdUp();
    setCrashFilePath(varHome.canonicalPath().toStdString());

#endif

    // bootstrap
    Context *context = new Context(this);
    context->athlete = new Athlete(context, home);
    currentAthleteTab = new AthleteTab(context);

    // get rid of splash when currentTab is shown
    clearSplash();

    setWindowIcon(QIcon(":images/gc.png"));
    setWindowTitle(context->athlete->home->root().dirName());
    setContentsMargins(0,0,0,0);
    setAcceptDrops(true);

    Library::initialise(context->athlete->home->root());
    QNetworkProxyQuery npq(QUrl("http://www.google.com"));
    QList<QNetworkProxy> listOfProxies = QNetworkProxyFactory::systemProxyForQuery(npq);
    if (listOfProxies.count() > 0) {
        QNetworkProxy::setApplicationProxy(listOfProxies.first());
    }

#ifndef Q_OS_MAC
    fullScreen = new QTFullScreen(this);
#endif

    // if no workout directory is configured, default to the
    // top level GoldenCheetah directory
    if (appsettings->value(NULL, GC_WORKOUTDIR, "").toString() == ""){
        appsettings->setValue(GC_WORKOUTDIR, QFileInfo(context->athlete->home->root().canonicalPath()).canonicalPath());
    }

    /*----------------------------------------------------------------------
     *  GUI setup
     *--------------------------------------------------------------------*/
     if (appsettings->contains(GC_SETTINGS_MAIN_GEOM)) {
         restoreGeometry(appsettings->value(this, GC_SETTINGS_MAIN_GEOM).toByteArray());
         restoreState(appsettings->value(this, GC_SETTINGS_MAIN_STATE).toByteArray());
     } else {

         AppearanceSettings defaults = GSettings::defaultAppearanceSettings();

         // center on the available screen (minus toolbar/sidebar)
         move(defaults.windowsize.x(), defaults.windowsize.y());
         resize(defaults.windowsize.width(), defaults.windowsize.height());

     }

     // store "last_openend" athlete for next time
     appsettings->setValue(GC_SETTINGS_LAST, context->athlete->home->root().dirName());

    /*----------------------------------------------------------------------
     * ScopeBar as sidebar from v3.6
     *--------------------------------------------------------------------*/

    sidebar = new NewSideBar(context, this);
    HelpWhatsThis *helpNewSideBar = new HelpWhatsThis(sidebar);
    sidebar->setWhatsThis(helpNewSideBar->getWhatsThisText(HelpWhatsThis::ScopeBar));

    sidebar->addItem(QImage(":sidebar/athlete.png"), tr("athletes"), 0, helpNewSideBar->getWhatsThisText(HelpWhatsThis::ScopeBar_Athletes));
    sidebar->setItemEnabled(1, false);

    sidebar->addItem(QImage(":sidebar/plan.png"), tr("plan"), 1), tr("Feature not implemented yet");
    sidebar->setItemEnabled(1, false);

    sidebar->addItem(QImage(":sidebar/trends.png"), tr("trends"), 2, helpNewSideBar->getWhatsThisText(HelpWhatsThis::ScopeBar_Trends));
    sidebar->addItem(QImage(":sidebar/assess.png"), tr("activities"), 3, helpNewSideBar->getWhatsThisText(HelpWhatsThis::ScopeBar_Rides));
    sidebar->setItemSelected(3, true);

    sidebar->addItem(QImage(":sidebar/reflect.png"), tr("reflect"), 4), tr("Feature not implemented yet");
    sidebar->setItemEnabled(4, false);

    sidebar->addItem(QImage(":sidebar/train.png"), tr("train"), 5, helpNewSideBar->getWhatsThisText(HelpWhatsThis::ScopeBar_Train));

    sidebar->addStretch();
    sidebar->addItem(QImage(":sidebar/apps.png"), tr("apps"), 6, tr("Feature not implemented yet"));
    sidebar->setItemEnabled(6, false);
    sidebar->addStretch();

    // we can click on the quick icons, but they aren't selectable views
    sidebar->addItem(QImage(":sidebar/sync.png"), tr("sync"), 7, helpNewSideBar->getWhatsThisText(HelpWhatsThis::ScopeBar_Sync));
    sidebar->setItemSelectable(7, false);
    sidebar->addItem(QImage(":sidebar/prefs.png"), tr("options"), 8, helpNewSideBar->getWhatsThisText(HelpWhatsThis::ScopeBar_Options));
    sidebar->setItemSelectable(8, false);

    connect(sidebar, SIGNAL(itemClicked(int)), this, SLOT(sidebarClicked(int)));
    connect(sidebar, SIGNAL(itemSelected(int)), this, SLOT(sidebarSelected(int)));

    /*----------------------------------------------------------------------
     * What's this Context Help
     *--------------------------------------------------------------------*/

    // Help for the whole window
    HelpWhatsThis *help = new HelpWhatsThis(this);
    this->setWhatsThis(help->getWhatsThisText(HelpWhatsThis::Default));
    // add Help Button
    QAction *myHelper = QWhatsThis::createAction (this);
    this->addAction(myHelper);


    /*----------------------------------------------------------------------
     *  Toolbar
     *--------------------------------------------------------------------*/
    head = new GcToolBar(this);

    QStyle *toolStyle = QStyleFactory::create("fusion");

    // get those icons
    sidebarIcon = iconFromPNG(":images/titlebar/sidebar.png");
    lowbarIcon = iconFromPNG(":images/titlebar/bottombar.png");
    tiledIcon = iconFromPNG(":images/titlebar/tile.png");
    backIcon = iconFromPNG(":images/mac/back.png");
    whatIcon = iconFromPNG(":images/titlebar/whatsthis.png");
    forwardIcon = iconFromPNG(":images/mac/forward.png");
    QSize isize(16 *dpiXFactor,16 *dpiYFactor);

    back = new QPushButton(this);
    back->setIcon(backIcon);
    back->setFixedHeight(gl_toolheight *dpiYFactor);
    back->setFixedWidth(gl_toolheight *dpiYFactor);
    back->setIconSize(isize);
    back->setStyle(toolStyle);
    connect(back, SIGNAL(clicked(bool)), this, SIGNAL(backClicked()));
    HelpWhatsThis *helpBack = new HelpWhatsThis(back);
    back->setWhatsThis(helpBack->getWhatsThisText(HelpWhatsThis::ToolBar_Back));

    forward = new QPushButton(this);
    forward->setIcon(forwardIcon);
    forward->setFixedHeight(gl_toolheight *dpiYFactor);
    forward->setFixedWidth(gl_toolheight *dpiYFactor);
    forward->setIconSize(isize);
    forward->setStyle(toolStyle);
    connect(forward, SIGNAL(clicked(bool)), this, SIGNAL(forwardClicked()));
    HelpWhatsThis *helpForward = new HelpWhatsThis(forward);
    forward->setWhatsThis(helpForward->getWhatsThisText(HelpWhatsThis::ToolBar_Forward));

    lowbar = new QPushButton(this);
    lowbar->setIcon(lowbarIcon);
    lowbar->setFixedHeight(gl_toolheight *dpiYFactor);
    lowbar->setFixedWidth(gl_toolheight *dpiYFactor);
    lowbar->setIconSize(isize);
    lowbar->setStyle(toolStyle);
    lowbar->setToolTip(tr("Toggle Compare Pane"));
    connect(lowbar, SIGNAL(clicked(bool)), this, SLOT(toggleLowbar()));
    HelpWhatsThis *helpLowBar = new HelpWhatsThis(lowbar);
    lowbar->setWhatsThis(helpLowBar->getWhatsThisText(HelpWhatsThis::ToolBar_ToggleComparePane));

    sidelist = new QPushButton(this);
    sidelist->setIcon(sidebarIcon);
    sidelist->setFixedHeight(gl_toolheight * dpiYFactor);
    sidelist->setFixedWidth(gl_toolheight *dpiYFactor);
    sidelist->setIconSize(isize);
    sidelist->setStyle(toolStyle);
    sidelist->setToolTip(tr("Toggle Sidebar"));
    connect(sidelist, SIGNAL(clicked(bool)), this, SLOT(toggleSidebar()));
    HelpWhatsThis *helpSideBar = new HelpWhatsThis(sidelist);
    sidelist->setWhatsThis(helpSideBar->getWhatsThisText(HelpWhatsThis::ToolBar_ToggleSidebar));

    tabtile = new QPushButton(this);
    tabtile->setIcon(tiledIcon);
    tabtile->setFixedHeight(gl_toolheight *dpiYFactor);
    tabtile->setFixedWidth(gl_toolheight *dpiYFactor);
    tabtile->setIconSize(isize);
    lowbar->setStyle(toolStyle);
    tabtile->setToolTip(tr("Toggle Tab/Tile"));
    connect(tabtile, SIGNAL(clicked(bool)), this, SLOT(toggleStyle()));
    HelpWhatsThis *helpTabtile = new HelpWhatsThis(tabtile);
    tabtile->setWhatsThis(helpTabtile->getWhatsThisText(HelpWhatsThis::ToolBar_TabTile));

    // What's this button
    whatsthis = new QPushButton(this);
    whatsthis->setIcon(whatIcon);
    whatsthis->setFixedHeight(gl_toolheight * dpiYFactor);
    whatsthis->setFixedWidth(gl_toolheight * dpiYFactor);
    whatsthis->setIconSize(isize);
    whatsthis->setStyle(toolStyle);
    whatsthis->setToolTip(tr("What's This?"));
    connect(whatsthis, SIGNAL(clicked(bool)), this, SLOT(enterWhatsThisMode()));

    // add a search box on far right, but with a little space too
    perspectiveSelector = new QComboBox(this);
    perspectiveSelector->setStyle(toolStyle);
    perspectiveSelector->setFixedWidth(200 * dpiXFactor);
    perspectiveSelector->setFixedHeight(gl_toolheight * dpiYFactor);
    connect(perspectiveSelector, SIGNAL(currentIndexChanged(int)), this, SLOT(perspectiveSelected(int)));
    HelpWhatsThis *helpPerspectiveSelector = new HelpWhatsThis(perspectiveSelector);
    perspectiveSelector->setWhatsThis(helpPerspectiveSelector->getWhatsThisText(HelpWhatsThis::ToolBar_PerspectiveSelector));

    searchBox = new SearchFilterBox(this,context,false);

    searchBox->setStyle(toolStyle);
    searchBox->setFixedWidth(400 * dpiXFactor);
    searchBox->setFixedHeight(gl_toolheight * dpiYFactor);

    QWidget *space = new QWidget(this);
    space->setAutoFillBackground(false);
    space->setFixedWidth(5 * dpiYFactor);

    head->addWidget(space);
    head->addWidget(back);
    head->addWidget(forward);
    head->addWidget(perspectiveSelector);
    head->addStretch();
    head->addWidget(sidelist);
    head->addWidget(lowbar);
    head->addWidget(tabtile);
#ifdef Q_OS_MAC // no menu on mac, so lets have some breathing space
    head->setFixedHeight(searchBox->height() + (20 *dpiXFactor * 2));
#else
    head->setFixedHeight(searchBox->height() + (16 *dpiXFactor));
#endif

    connect(searchBox, SIGNAL(searchResults(QStringList)), this, SLOT(setFilter(QStringList)));
    connect(searchBox, SIGNAL(searchClear()), this, SLOT(clearFilter()));
    HelpWhatsThis *helpSearchBox = new HelpWhatsThis(searchBox);
    searchBox->setWhatsThis(helpSearchBox->getWhatsThisText(HelpWhatsThis::SearchFilterBox));

    space = new Spacer(this);
    space->setFixedWidth(5 *dpiYFactor);
    head->addWidget(space);
    head->addWidget(searchBox);
    space = new Spacer(this);
    space->setFixedWidth(5 *dpiYFactor);
    head->addWidget(space);
    head->addWidget(whatsthis);
    space = new Spacer(this);
    space->setFixedWidth(5 *dpiYFactor);
    head->addWidget(space);

#ifdef Q_OS_LINUX
    // check opengl is available with version 2 or higher
    // only do this on Linux since Windows and MacOS have opengl "issues"
    QOffscreenSurface surf;
    surf.create();

    QOpenGLContext ctx;
    ctx.create();
    ctx.makeCurrent(&surf);

    // OpenGL version number
    gl_version = QString::fromUtf8((char *)(ctx.functions()->glGetString(GL_VERSION)));
    gl_major = Utils::number(gl_version);
#endif

    /*----------------------------------------------------------------------
     * Central Widget
     *--------------------------------------------------------------------*/

    tabbar = new DragBar(this);
    tabbar->setTabsClosable(false); // use athlete view
#ifdef Q_OS_MAC
    tabbar->setDocumentMode(true);
#endif

    athleteView = new AthleteView(context);
    viewStack = new QStackedWidget(this);
    viewStack->addWidget(athleteView);

    tabStack = new QStackedWidget(this);
    viewStack->addWidget(tabStack);

    // first tab
    athletetabs.insert(currentAthleteTab->context->athlete->home->root().dirName(), currentAthleteTab);

    // stack, list and bar all share a common index
    tabList.append(currentAthleteTab);
    tabbar->addTab(currentAthleteTab->context->athlete->home->root().dirName());
    tabStack->addWidget(currentAthleteTab);
    tabStack->setCurrentIndex(0);

    connect(tabbar, SIGNAL(dragTab(int)), this, SLOT(switchAthleteTab(int)));
    connect(tabbar, SIGNAL(currentChanged(int)), this, SLOT(switchAthleteTab(int)));
    //connect(tabbar, SIGNAL(tabCloseRequested(int)), this, SLOT(closeTabClicked(int))); // use athlete view

    /*----------------------------------------------------------------------
     * Central Widget
     *--------------------------------------------------------------------*/

    QWidget *central = new QWidget(this);
    setContentsMargins(0,0,0,0);
    central->setContentsMargins(0,0,0,0);
    QVBoxLayout *mainLayout = new QVBoxLayout(central);
    mainLayout->setSpacing(0);
    mainLayout->setContentsMargins(0,0,0,0);
    mainLayout->addWidget(head);
    QHBoxLayout *lrlayout = new QHBoxLayout();
    mainLayout->addLayout(lrlayout);
    lrlayout->setSpacing(0);
    lrlayout->setContentsMargins(0,0,0,0);
    lrlayout->addWidget(sidebar);
    QVBoxLayout *tablayout = new QVBoxLayout();
    tablayout->setSpacing(0);
    tablayout->setContentsMargins(0,0,0,0);
    lrlayout->addLayout(tablayout);
    tablayout->addWidget(tabbar);
    tablayout->addWidget(viewStack);
    setCentralWidget(central);

#if QT_VERSION >= 0x060000
    /*----------------------------------------------------------------------
     * Hack to avoid a flickering MainWindow when showing a QWebEngineView in a chart, e.g. a Map:
     * Temporarily add a dummy QWebEngineView with some random content before the MainWindow is shown
     * https://forum.qt.io/topic/141398/qwebengineview-closes-reopens-window-when-added-dynamically
     *--------------------------------------------------------------------*/
    QWebEngineView *dummywev = new QWebEngineView();
    dummywev->page()->setHtml("<html></html>");
    mainLayout->addWidget(dummywev);
    mainLayout->removeWidget(dummywev);
    delete dummywev;
#endif

    /*----------------------------------------------------------------------
     * Application Menus
     *--------------------------------------------------------------------*/
#ifdef WIN32
    QString menuColorString = GColor(CTOOLBAR).name();
    menuBar()->setStyleSheet(QString("QMenuBar { color: black; background: %1; }"
                             "QMenuBar::item { color: black; background: %1; }").arg(menuColorString));
    menuBar()->setContentsMargins(0,0,0,0);
#endif

    // ATHLETE (FILE) MENU
    QMenu *fileMenu = menuBar()->addMenu(tr("&Athlete"));

    openTabMenu = fileMenu->addMenu(tr("Open..."));
    connect(openTabMenu, SIGNAL(aboutToShow()), this, SLOT(setOpenTabMenu()));

    tabMapper = new QSignalMapper(this); // maps each option
    connect(tabMapper, &QSignalMapper::mappedString, this, &MainWindow::openAthleteTab);

    fileMenu->addSeparator();
    backupAthleteMenu = fileMenu->addMenu(tr("Backup..."));
    connect(backupAthleteMenu, SIGNAL(aboutToShow()), this, SLOT(setBackupAthleteMenu()));
    backupMapper = new QSignalMapper(this); // maps each option
    connect(backupMapper, &QSignalMapper::mappedString, this, &MainWindow::backupAthlete);

    fileMenu->addSeparator();
    deleteAthleteMenu = fileMenu->addMenu(tr("Delete..."));
    connect(deleteAthleteMenu, SIGNAL(aboutToShow()), this, SLOT(setDeleteAthleteMenu()));
    deleteMapper = new QSignalMapper(this); // maps each option
    connect(deleteMapper, &QSignalMapper::mappedString, this, &MainWindow::deleteAthlete);

    fileMenu->addSeparator();
    fileMenu->addAction(tr("Settings..."), this, SLOT(athleteSettings()));
    fileMenu->addSeparator();
    fileMenu->addAction(tr("Save all modified activities"), this, SLOT(saveAllUnsavedRides()));
    fileMenu->addSeparator();
    fileMenu->addAction(tr("Close Window"), this, SLOT(closeWindow()));
    //fileMenu->addAction(tr("&Close Tab"), this, SLOT(closeTab())); use athlete view

    HelpWhatsThis *fileMenuHelp = new HelpWhatsThis(fileMenu);
    fileMenu->setWhatsThis(fileMenuHelp->getWhatsThisText(HelpWhatsThis::MenuBar_Athlete));

    // ACTIVITY MENU
    QMenu *rideMenu = menuBar()->addMenu(tr("A&ctivity"));
    rideMenu->addAction(tr("&Download from device..."), this, SLOT(downloadRide()), QKeySequence("Ctrl+D"));
    rideMenu->addAction(tr("&Import from file..."), this, SLOT (importFile()), QKeySequence("Ctrl+I"));
    rideMenu->addAction(tr("&Manual entry..."), this, SLOT(manualRide()), QKeySequence("Ctrl+M"));
    rideMenu->addSeparator ();
    rideMenu->addAction(tr("&Export..."), this, SLOT(exportRide()), QKeySequence("Ctrl+E"));
    rideMenu->addAction(tr("&Batch Processing..."), this, SLOT(batchProcessing()), QKeySequence("Ctrl+B"));

    rideMenu->addSeparator ();
    rideMenu->addAction(tr("&Save activity"), this, SLOT(saveRide()), QKeySequence("Ctrl+S"));
    rideMenu->addAction(tr("D&elete activity..."), this, SLOT(deleteRide()));
    rideMenu->addAction(tr("Split &activity..."), this, SLOT(splitRide()));
    rideMenu->addAction(tr("Combine activities..."), this, SLOT(mergeRide()));
    rideMenu->addSeparator ();
    rideMenu->addAction(tr("Find intervals..."), this, SLOT(addIntervals()), QKeySequence(""));

    HelpWhatsThis *helpRideMenu = new HelpWhatsThis(rideMenu);
    rideMenu->setWhatsThis(helpRideMenu->getWhatsThisText(HelpWhatsThis::MenuBar_Activity));

    // SHARE MENU
    QMenu *shareMenu = menuBar()->addMenu(tr("Sha&re"));

    // default options
    shareAction = new QAction(tr("Add Cloud Account..."), this);
    shareAction->setShortcut(QKeySequence("Ctrl+A"));
    connect(shareAction, SIGNAL(triggered(bool)), this, SLOT(addAccount()));
    shareMenu->addAction(shareAction);
    shareMenu->addSeparator();

    uploadMenu = shareMenu->addMenu(tr("Upload Activity..."));
    syncMenu = shareMenu->addMenu(tr("Synchronise Activities..."));
    measuresMenu = shareMenu->addMenu(tr("Get Measures..."));
    shareMenu->addSeparator();
    checkAction = new QAction(tr("Check For New Activities"), this);
    checkAction->setShortcut(QKeySequence("")); // Ctrl+C is already in use for clipboard copy
    connect(checkAction, SIGNAL(triggered(bool)), this, SLOT(checkCloud()));
    shareMenu->addAction(checkAction);


    // set the menus to reflect the configured accounts
    connect(uploadMenu, SIGNAL(aboutToShow()), this, SLOT(setUploadMenu()));
    connect(syncMenu, SIGNAL(aboutToShow()), this, SLOT(setSyncMenu()));

    connect(uploadMenu, SIGNAL(triggered(QAction*)), this, SLOT(uploadCloud(QAction*)));
    connect(syncMenu, SIGNAL(triggered(QAction*)), this, SLOT(syncCloud(QAction*)));
    connect(measuresMenu, SIGNAL(aboutToShow()), this, SLOT(setMeasuresMenu()));
    connect(measuresMenu, SIGNAL(triggered(QAction*)), this, SLOT(downloadMeasures(QAction*)));

    HelpWhatsThis *helpShare = new HelpWhatsThis(shareMenu);
    shareMenu->setWhatsThis(helpShare->getWhatsThisText(HelpWhatsThis::MenuBar_Share));

    // TOOLS MENU
    QMenu *optionsMenu = menuBar()->addMenu(tr("&Tools"));
    optionsMenu->addAction(tr("CP and W' Estimator..."), this, SLOT(showEstimateCP()));
    optionsMenu->addAction(tr("CP and W' Solver..."), this, SLOT(showSolveCP()));
    optionsMenu->addAction(tr("Air Density (Rho) Estimator..."), this, SLOT(showRhoEstimator()));
    optionsMenu->addAction(tr("VDOT and T-Pace Calculator..."), this, SLOT(showVDOTCalculator()));

    optionsMenu->addSeparator();
    optionsMenu->addAction(tr("Create a new workout..."), this, SLOT(showWorkoutWizard()));
    optionsMenu->addAction(tr("Download workouts from ErgDB..."), this, SLOT(downloadErgDB()));
<<<<<<< HEAD
#if QT_VERSION > 0x050000
    optionsMenu->addAction(tr("Download workouts from Today's Plan..."), this, SLOT(downloadTodaysPlanWorkouts()));
#endif
    optionsMenu->addAction(tr("Download workouts from Strava Routes..."), this, SLOT(downloadStravaRoutes()));
=======
>>>>>>> ce7bbe11
    optionsMenu->addAction(tr("Import workouts, videos, videoSyncs..."), this, SLOT(importWorkout()));
    optionsMenu->addAction(tr("Scan disk for workouts, videos, videoSyncs..."), this, SLOT(manageLibrary()));

    optionsMenu->addAction(tr("Create Heat Map..."), this, SLOT(generateHeatMap()));
    optionsMenu->addAction(tr("Export Metrics as CSV..."), this, SLOT(exportMetrics()));

#ifdef GC_HAS_CLOUD_DB
    // CloudDB options
    optionsMenu->addSeparator();
    optionsMenu->addAction(tr("Cloud Status..."), this, SLOT(cloudDBshowStatus()));

    QMenu *cloudDBMenu = optionsMenu->addMenu(tr("Cloud Contributions"));
    cloudDBMenu->addAction(tr("Maintain charts"), this, SLOT(cloudDBuserEditChart()));
    cloudDBMenu->addAction(tr("Maintain user metrics"), this, SLOT(cloudDBuserEditUserMetric()));

    if (CloudDBCommon::addCuratorFeatures) {
        QMenu *cloudDBCurator = optionsMenu->addMenu(tr("Cloud Curator"));
        cloudDBCurator->addAction(tr("Curate charts"), this, SLOT(cloudDBcuratorEditChart()));
        cloudDBCurator->addAction(tr("Curate user metrics"), this, SLOT(cloudDBcuratorEditUserMetric()));
    }

#endif
#ifndef Q_OS_MAC
    optionsMenu->addSeparator();
#endif
    // options are always at the end of the tools menu
    QAction *pref = optionsMenu->addAction(tr("&Options..."), this, SLOT(showOptions()));
    pref->setMenuRole(QAction:: PreferencesRole);

    HelpWhatsThis *optionsMenuHelp = new HelpWhatsThis(optionsMenu);
    optionsMenu->setWhatsThis(optionsMenuHelp->getWhatsThisText(HelpWhatsThis::MenuBar_Tools));


    QMenu *editMenu = menuBar()->addMenu(tr("&Edit"));
    // Add all the data processors to the tools menu
    const DataProcessorFactory &factory = DataProcessorFactory::instance();
    QMap<QString, DataProcessor*> processors = factory.getProcessors();

    if (processors.count()) {

        toolMapper = new QSignalMapper(this); // maps each option
        QMapIterator<QString, DataProcessor*> i(processors);
        connect(toolMapper, &QSignalMapper::mappedString, this, &MainWindow::manualProcess);

        i.toFront();
        while (i.hasNext()) {
            i.next();
            // The localized processor name is shown in menu
            QAction *action = new QAction(QString("%1...").arg(i.value()->name()), this);
            editMenu->addAction(action);
            connect(action, SIGNAL(triggered()), toolMapper, SLOT(map()));
            toolMapper->setMapping(action, i.key());
        }
    }

#ifdef GC_WANT_PYTHON
    // add custom python fix entry to edit menu
    pyFixesMenu = editMenu->addMenu(tr("Python fixes"));
    connect(editMenu, SIGNAL(aboutToShow()), this, SLOT(onEditMenuAboutToShow()));
    connect(pyFixesMenu, SIGNAL(aboutToShow()), this, SLOT(buildPyFixesMenu()));
#endif

    HelpWhatsThis *editMenuHelp = new HelpWhatsThis(editMenu);
    editMenu->setWhatsThis(editMenuHelp->getWhatsThisText(HelpWhatsThis::MenuBar_Edit));

    // VIEW MENU
    QMenu *viewMenu = menuBar()->addMenu(tr("&View"));
#ifndef Q_OS_MAC
    viewMenu->addAction(tr("Toggle Full Screen"), this, SLOT(toggleFullScreen()), QKeySequence("F11"));
#else
    viewMenu->addAction(tr("Toggle Full Screen"), this, SLOT(toggleFullScreen()));
#endif
    showhideViewbar = viewMenu->addAction(tr("Show View Sidebar"), this, SLOT(showViewbar(bool)));
    showhideViewbar->setCheckable(true);
    showhideViewbar->setChecked(true);
    showhideSidebar = viewMenu->addAction(tr("Show Left Sidebar"), this, SLOT(showSidebar(bool)));
    showhideSidebar->setCheckable(true);
    showhideSidebar->setChecked(true);
    showhideLowbar = viewMenu->addAction(tr("Show Compare Pane"), this, SLOT(showLowbar(bool)));
    showhideLowbar->setCheckable(true);
    showhideLowbar->setChecked(false);
    showhideToolbar = viewMenu->addAction(tr("Show Toolbar"), this, SLOT(showToolbar(bool)));
    showhideToolbar->setCheckable(true);
    showhideToolbar->setChecked(true);
    showhideTabbar = viewMenu->addAction(tr("Show Athlete Tabs"), this, SLOT(showTabbar(bool)));
    showhideTabbar->setCheckable(true);
    showhideTabbar->setChecked(true);

    viewMenu->addSeparator();
    viewMenu->addAction(tr("Activities"), this, SLOT(selectAnalysis()));
    viewMenu->addAction(tr("Trends"), this, SLOT(selectTrends()));
    viewMenu->addAction(tr("Train"), this, SLOT(selectTrain()));
    viewMenu->addSeparator();
    viewMenu->addAction(tr("Import Perspective..."), this, SLOT(importPerspective()));
    viewMenu->addAction(tr("Export Perspective..."), this, SLOT(exportPerspective()));
    viewMenu->addSeparator();
    subChartMenu = viewMenu->addMenu(tr("Add Chart"));
    viewMenu->addAction(tr("Import Chart..."), this, SLOT(importChart()));
#ifdef GC_HAS_CLOUD_DB
    viewMenu->addAction(tr("Upload Chart..."), this, SLOT(exportChartToCloudDB()));
    viewMenu->addAction(tr("Download Chart..."), this, SLOT(addChartFromCloudDB()));
    viewMenu->addSeparator();
#endif
    viewMenu->addAction(tr("Reset Layout"), this, SLOT(resetWindowLayout()));
    styleAction = viewMenu->addAction(tr("Tabbed not Tiled"), this, SLOT(toggleStyle()));
    styleAction->setCheckable(true);
    styleAction->setChecked(true);


    connect(subChartMenu, SIGNAL(aboutToShow()), this, SLOT(setSubChartMenu()));
    connect(subChartMenu, SIGNAL(triggered(QAction*)), this, SLOT(addChart(QAction*)));

    HelpWhatsThis *viewMenuHelp = new HelpWhatsThis(viewMenu);
    viewMenu->setWhatsThis(viewMenuHelp->getWhatsThisText(HelpWhatsThis::MenuBar_View));

    // HELP MENU
    QMenu *helpMenu = menuBar()->addMenu(tr("&Help"));
    helpMenu->addAction(tr("&Help Overview"), this, SLOT(helpWindow()));
    helpMenu->addAction(myHelper);
    helpMenu->addSeparator();
    helpMenu->addAction(tr("&User Guide"), this, SLOT(helpView()));
    helpMenu->addAction(tr("&Log a bug or feature request"), this, SLOT(logBug()));
    helpMenu->addAction(tr("&Discussion and Support Forum"), this, SLOT(support()));
    helpMenu->addSeparator();
    helpMenu->addAction(tr("&About GoldenCheetah"), this, SLOT(aboutDialog()));

    HelpWhatsThis *helpMenuHelp = new HelpWhatsThis(helpMenu);
    helpMenu->setWhatsThis(helpMenuHelp->getWhatsThisText(HelpWhatsThis::MenuBar_Help));

    /*----------------------------------------------------------------------
     * Lets go, choose latest ride and get GUI up and running
     *--------------------------------------------------------------------*/

    showTabbar(appsettings->value(NULL, GC_TABBAR, "0").toBool());

    //XXX!!! We really do need a mechanism for showing if a ride needs saving...
    //connect(this, SIGNAL(rideDirty()), this, SLOT(enableSaveButton()));
    //connect(this, SIGNAL(rideClean()), this, SLOT(enableSaveButton()));

    saveGCState(currentAthleteTab->context); // set to whatever we started with
    selectAnalysis();

    //grab focus
    currentAthleteTab->setFocus();

    installEventFilter(this);

    // catch global config changes
    connect(GlobalContext::context(), SIGNAL(configChanged(qint32)), this, SLOT(configChanged(qint32)));
    configChanged(CONFIG_APPEARANCE);

    init = true;

    /*----------------------------------------------------------------------
     * Lets ask for telemetry and check for updates
     *--------------------------------------------------------------------*/

#if !defined(OPENDATA_DISABLE)
    OpenData::check(currentAthleteTab->context);
#else
    fprintf(stderr, "OpenData disabled, secret not defined.\n"); fflush(stderr);
#endif

#ifdef GC_HAS_CLOUD_DB
    telemetryClient = new CloudDBTelemetryClient();
    if (appsettings->value(NULL, GC_ALLOW_TELEMETRY, "undefined").toString() == "undefined" ) {
        // ask user if storing is allowed

        // check for Telemetry Storage acceptance
        CloudDBAcceptTelemetryDialog acceptDialog;
        acceptDialog.setModal(true);
        if (acceptDialog.exec() == QDialog::Accepted) {
            telemetryClient->upsertTelemetry();
        };
    } else if (appsettings->value(NULL, GC_ALLOW_TELEMETRY, false).toBool()) {
        telemetryClient->upsertTelemetry();
    }

    versionClient = new CloudDBVersionClient();
    versionClient->informUserAboutLatestVersions();



#endif

}


/*----------------------------------------------------------------------
 * GUI
 *--------------------------------------------------------------------*/

void
MainWindow::setSplash(bool first)
{
    // new frameless widget
    splash = new QWidget(NULL);

    // modal dialog with no parent so we set it up as a 'splash'
    // because QSplashScreen doesn't seem to work (!!)
    splash->setAttribute(Qt::WA_DeleteOnClose);
    splash->setWindowFlags(splash->windowFlags() | Qt::FramelessWindowHint);
#ifdef Q_OS_LINUX
    splash->setWindowFlags(splash->windowFlags() | Qt::X11BypassWindowManagerHint);
#endif

    // put widgets on it
    progress = new QLabel(splash);
    progress->setAlignment(Qt::AlignCenter);
    QHBoxLayout *l = new QHBoxLayout(splash);
    l->setSpacing(0);
    l->addWidget(progress);

    // lets go
    splash->setFixedSize(100 *dpiXFactor, 80 *dpiYFactor);

    if (first) {
        // middle of screen
        splash->move(QGuiApplication::primaryScreen()->availableGeometry().center()-QPoint(50, 25));
    } else {
        // middle of mainwindow is appropriate
        splash->move(geometry().center()-QPoint(50, 25));
    }
    splash->show();

    // reset the splash counter
    loading=1;
}

void
MainWindow::clearSplash()
{
    progress = NULL;
    splash->close();
}

void
MainWindow::toggleSidebar()
{
    currentAthleteTab->toggleSidebar();
    setToolButtons();
}
void
MainWindow::showViewbar(bool want)
{
    want ? sidebar->show() : sidebar->hide();
    showhideViewbar->setChecked(want);
    setToolButtons();
}
void
MainWindow::showSidebar(bool want)
{
    currentAthleteTab->setSidebarEnabled(want);
    showhideSidebar->setChecked(want);
    setToolButtons();
}

void
MainWindow::toggleLowbar()
{
    if (currentAthleteTab->hasBottom()) currentAthleteTab->setBottomRequested(!currentAthleteTab->isBottomRequested());
    setToolButtons();
}

void
MainWindow::showLowbar(bool want)
{
    if (currentAthleteTab->hasBottom()) currentAthleteTab->setBottomRequested(want);
    showhideLowbar->setChecked(want);
    setToolButtons();
}

void
MainWindow::enterWhatsThisMode()
{
    QWhatsThis::enterWhatsThisMode();
}

void
MainWindow::showTabbar(bool want)
{
    setUpdatesEnabled(false);
    showhideTabbar->setChecked(want);
    if (want) {
        tabbar->show();
    }
    else {
        tabbar->hide();
    }
    setUpdatesEnabled(true);
}

void
MainWindow::showToolbar(bool want)
{
    setUpdatesEnabled(false);
    showhideToolbar->setChecked(want);
    if (want) {
        head->show();
    }
    else {
        head->hide();
    }
    setUpdatesEnabled(true);
}

void
MainWindow::setChartMenu()
{
    unsigned int mask=0;

    // called when chart menu about to be shown
    // setup to only show charts that are relevant
    // to this view
    switch(currentAthleteTab->currentView()) {
        case 0 : mask = VIEW_TRENDS; break;
        default:
        case 1 : mask = VIEW_ANALYSIS; break;
        case 2 : mask = VIEW_DIARY; break;
        case 3 : mask = VIEW_TRAIN; break;
    }

    chartMenu->clear();
    if (!mask) return;

    for(int i=0; GcWindows[i].relevance; i++) {
        if (GcWindows[i].relevance & mask)
            chartMenu->addAction(GcWindows[i].name);
    }
}

void
MainWindow::setSubChartMenu()
{
    setChartMenu(subChartMenu);
}

void
MainWindow::setChartMenu(QMenu *menu)
{
    unsigned int mask=0;
    // called when chart menu about to be shown
    // setup to only show charts that are relevant
    // to this view
    switch(currentAthleteTab->currentView()) {
        case 0 : mask = VIEW_TRENDS; break;
        default:
        case 1 : mask = VIEW_ANALYSIS; break;
        case 2 : mask = VIEW_DIARY; break;
        case 3 : mask = VIEW_TRAIN; break;
    }

    menu->clear();
    if (!mask) return;

    for(int i=0; GcWindows[i].relevance; i++) {
        if (GcWindows[i].relevance & mask)
            menu->addAction(GcWindows[i].name);
    }
}

void
MainWindow::addChart(QAction*action)
{
    // & removed to avoid issues with kde AutoCheckAccelerators
    QString actionText = QString(action->text()).replace("&", "");
    GcWinID id = GcWindowTypes::None;
    for (int i=0; GcWindows[i].relevance; i++) {
        if (GcWindows[i].name == actionText) {
            id = GcWindows[i].id;
            break;
        }
    }
    if (id != GcWindowTypes::None)
        currentAthleteTab->addChart(id); // called from MainWindow to inset chart
}

void
MainWindow::importChart()
{
    QString fileName = QFileDialog::getOpenFileName(this, tr("Select Chart file to import"), "", tr("GoldenCheetah Chart Files (*.gchart)"));

    if (fileName.isEmpty()) {
        QMessageBox::critical(this, tr("Import Chart"), tr("No chart file selected!"));
    } else {
        importCharts(QStringList()<<fileName);
    }
}

void
MainWindow::exportPerspective()
{
    int view = currentAthleteTab->currentView();
    AbstractView *current = NULL;

    QString typedesc;

    switch (view) {
    case 0:  current = currentAthleteTab->homeView; typedesc = "Trends"; break;
    case 1:  current = currentAthleteTab->analysisView; typedesc = "Analysis"; break;
    case 2:  current = currentAthleteTab->diaryView; typedesc = "Diary"; break;
    case 3:  current = currentAthleteTab->trainView; typedesc = "Train"; break;
    }

    // export the current perspective to a file
    QString suffix;
    QString fileName = QFileDialog::getSaveFileName(this, tr("Export Persepctive"),
                       QDir::homePath()+"/"+ typedesc + " " + current->perspective_->title() + ".gchartset",
                       ("*.gchartset;;"), &suffix, QFileDialog::DontUseNativeDialog); // native dialog hangs when threads in use (!)

    if (fileName.isEmpty()) {
        QMessageBox::critical(this, tr("Export Perspective"), tr("No perspective file selected!"));
    } else {
        current->exportPerspective(current->perspective_, fileName);
    }
}

void
MainWindow::importPerspective()
{
    int view = currentAthleteTab->currentView();
    AbstractView *current = NULL;

    switch (view) {
    case 0:  current = currentAthleteTab->homeView; break;
    case 1:  current = currentAthleteTab->analysisView; break;
    case 2:  current = currentAthleteTab->diaryView; break;
    case 3:  current = currentAthleteTab->trainView; break;
    }

    // import a new perspective from a file
    QString fileName = QFileDialog::getOpenFileName(this, tr("Select Perspective file to export"), "", tr("GoldenCheetah Perspective Files (*.gchartset)"));
    if (fileName.isEmpty()) {
        QMessageBox::critical(this, tr("Import Perspective"), tr("No perspective file selected!"));
    } else {

        // import and select it
        pactive = true;
        if (current->importPerspective(fileName)) {

            // on success we select the new one
            resetPerspective(view);
            //current->setPerspectives(perspectiveSelector);

            // and select remember pactive is true, so we do the heavy lifting here
            perspectiveSelector->setCurrentIndex(current->perspectives_.count()-1);
            current->perspectiveSelected(perspectiveSelector->currentIndex());
        }
        pactive = false;
    }

}

#ifdef GC_HAS_CLOUD_DB

void
MainWindow::exportChartToCloudDB()
{
    // upload the current chart selected to the chart db
    // called from the sidebar menu
    Perspective *page=currentAthleteTab->view(currentAthleteTab->currentView())->page();
    if (page->currentStyle == 0 && page->currentChart())
        page->currentChart()->exportChartToCloudDB();
}

void
MainWindow::addChartFromCloudDB()
{
    if (!(appsettings->cvalue(currentAthleteTab->context->athlete->cyclist, GC_CLOUDDB_TC_ACCEPTANCE, false).toBool())) {
       CloudDBAcceptConditionsDialog acceptDialog(currentAthleteTab->context->athlete->cyclist);
       acceptDialog.setModal(true);
       if (acceptDialog.exec() == QDialog::Rejected) {
          return;
       };
    }

    if (currentAthleteTab->context->cdbChartListDialog == NULL) {
        currentAthleteTab->context->cdbChartListDialog = new CloudDBChartListDialog();
    }

    if (currentAthleteTab->context->cdbChartListDialog->prepareData(currentAthleteTab->context->athlete->cyclist, CloudDBCommon::UserImport, currentAthleteTab->currentView())) {
        if (currentAthleteTab->context->cdbChartListDialog->exec() == QDialog::Accepted) {

            // get selected chartDef
            QList<QString> chartDefs = currentAthleteTab->context->cdbChartListDialog->getSelectedSettings();

            // parse charts into property pairs
            foreach (QString chartDef, chartDefs) {
                QList<QMap<QString,QString> > properties = GcChartWindow::chartPropertiesFromString(chartDef);
                for (int i = 0; i< properties.size(); i++) {
                    currentAthleteTab->context->mainWindow->athleteTab()->view(currentAthleteTab->currentView())->importChart(properties.at(i), false);
                }
            }
        }
    }
}
#endif

void
MainWindow::toggleStyle()
{
    currentAthleteTab->toggleTile();
    styleAction->setChecked(currentAthleteTab->isTiled());
    setToolButtons();
}

void
MainWindow::toggleFullScreen()
{
#ifdef Q_OS_MAC
    QRect screenSize = QGuiApplication::primaryScreen()->availableGeometry();
    if (screenSize.width() > frameGeometry().width() ||
        screenSize.height() > frameGeometry().height())
        showFullScreen();
    else
        showNormal();
#else
    if (fullScreen) fullScreen->toggle();
    else qDebug()<<"no fullscreen support compiled in.";
#endif
}

bool
MainWindow::eventFilter(QObject *o, QEvent *e)
{
    if (o == this) {
        if (e->type() == QEvent::WindowStateChange) {

            // if we are entering full screen mode we hide the sidebar
            if (windowState()&Qt::WindowFullScreen) showViewbar(false);
            else showViewbar(true);

            resizeEvent(NULL); // see below
        }
    }
    return false;
}

void
MainWindow::resizeEvent(QResizeEvent*)
{
    //appsettings->setValue(GC_SETTINGS_MAIN_GEOM, saveGeometry());
    //appsettings->setValue(GC_SETTINGS_MAIN_STATE, saveState());

}

void
MainWindow::showOptions()
{
    // Create a new config dialog only if it doesn't exist
    ConfigDialog *cd = configdialog_ptr ? configdialog_ptr
                                        : new ConfigDialog(currentAthleteTab->context->athlete->home->root(), currentAthleteTab->context);

    // move to the centre of the screen
    cd->move(geometry().center()-QPoint(cd->geometry().width()/2, cd->geometry().height()/2));
    cd->show();
    cd->raise();
}

void
MainWindow::moveEvent(QMoveEvent*)
{
    appsettings->setValue(GC_SETTINGS_MAIN_GEOM, saveGeometry());
}

void
MainWindow::closeEvent(QCloseEvent* event)
{
    QList<AthleteTab*> closing = tabList;
    bool needtosave = false;
    bool importrunning = false;

    // close all the tabs .. if any refuse we need to ignore
    //                       the close event
    foreach(AthleteTab *tab, closing) {

        // check for if RideImport is is process and let it finalize / or be stopped by the user
        if (tab->context->athlete->autoImport) {
            if (tab->context->athlete->autoImport->importInProcess() ) {
                importrunning = true;
                QMessageBox::information(this, tr("Activity Import"), tr("Closing of athlete window not possible while background activity import is in progress..."));
            }
        }

        // only check for unsaved if autoimport is not running any more
        if (!importrunning) {
            // do we need to save?
            if (tab->context->mainWindow->saveRideExitDialog(tab->context) == true)
                removeAthleteTab(tab);
            else
                needtosave = true;
        }
    }

    // were any left hanging around? or autoimport in action on any windows, then don't close any
    if (needtosave || importrunning) event->ignore();
    else {

        // finish off the job and leave
        // clear the clipboard if neccessary
        QApplication::clipboard()->setText("");

        // now remove from the list
        if(mainwindows.removeOne(this) == false)
            qDebug()<<"closeEvent: mainwindows list error";

        // save global mainwindow settings
        appsettings->setValue(GC_TABBAR, showhideTabbar->isChecked());
        // wait for threads.. max of 10 seconds before just exiting anyway
        for (int i=0; i<10 && QThreadPool::globalInstance()->activeThreadCount(); i++) {
            QThread::sleep(1);
        }
    }
    appsettings->setValue(GC_SETTINGS_MAIN_GEOM, saveGeometry());
    appsettings->setValue(GC_SETTINGS_MAIN_STATE, saveState());
}

MainWindow::~MainWindow()
{
    // aside from the tabs, we may need to clean
    // up any dangling widgets created in MainWindow::MainWindow (?)
    if (configdialog_ptr) configdialog_ptr->close();
}

// global search/data filter
void MainWindow::setFilter(QStringList f) { currentAthleteTab->context->setFilter(f); }
void MainWindow::clearFilter() { currentAthleteTab->context->clearFilter(); }

void
MainWindow::aboutDialog()
{
    AboutDialog *ad = new AboutDialog(currentAthleteTab->context);
    ad->exec();
}

void MainWindow::showSolveCP()
{
   SolveCPDialog *td = new SolveCPDialog(this, currentAthleteTab->context);
   td->show();
}

void MainWindow::showEstimateCP()
{
   EstimateCPDialog *td = new EstimateCPDialog();
   td->show();
}

void MainWindow::showRhoEstimator()
{
   ToolsRhoEstimator *tre = new ToolsRhoEstimator(currentAthleteTab->context);
   tre->show();
}

void MainWindow::showVDOTCalculator()
{
   VDOTCalculator *VDOTcalculator = new VDOTCalculator();
   VDOTcalculator->show();
}

void MainWindow::showWorkoutWizard()
{
   WorkoutWizard *ww = new WorkoutWizard(currentAthleteTab->context);
   ww->show();
}

void MainWindow::resetWindowLayout()
{
    QMessageBox msgBox;
    msgBox.setText(tr("You are about to reset all charts to the default setup"));
    msgBox.setInformativeText(tr("Do you want to continue?"));
    msgBox.setStandardButtons(QMessageBox::Ok | QMessageBox::Cancel);
    msgBox.setDefaultButton(QMessageBox::Cancel);
    msgBox.setIcon(QMessageBox::Warning);
    msgBox.exec();

    if(msgBox.clickedButton() == msgBox.button(QMessageBox::Ok))
        currentAthleteTab->resetLayout(perspectiveSelector);
}

void MainWindow::manualProcess(QString name)
{
    // open a dialog box and let the users
    // configure the options to use
    // and also show the explanation
    // of what this function does
    // then call it!
    RideItem *rideitem = (RideItem*)currentAthleteTab->context->currentRideItem();
    if (rideitem) {

#ifdef GC_WANT_PYTHON
        if (name.startsWith("_fix_py_")) {
            name = name.remove(0, 8);

            FixPyScript *script = fixPySettings->getScript(name);
            if (script) {
                EditFixPyScriptDialog editDlg(currentAthleteTab->context, script, this);
                editDlg.exec();
            }

            return;
        }
#endif

        ManualDataProcessorDialog *p = new ManualDataProcessorDialog(currentAthleteTab->context, name, rideitem);
        p->setWindowModality(Qt::ApplicationModal); // don't allow select other ride or it all goes wrong!
        p->exec();
    }
}


void
MainWindow::helpWindow()
{
    HelpWindow* help = new HelpWindow(currentAthleteTab->context);
    help->show();
}


void
MainWindow::logBug()
{
    QDesktopServices::openUrl(QUrl("https://github.com/GoldenCheetah/GoldenCheetah/issues"));
}

void
MainWindow::helpView()
{
    QDesktopServices::openUrl(QUrl("https://github.com/GoldenCheetah/GoldenCheetah/wiki"));
}


void
MainWindow::support()
{
    QDesktopServices::openUrl(QUrl("https://groups.google.com/forum/#!forum/golden-cheetah-users"));
}

void
MainWindow::sidebarClicked(int id)
{
    // sync quick link
    if (id == 7) checkCloud();

    // prefs
    if (id == 8) showOptions();

}

void
MainWindow::sidebarSelected(int id)
{
    switch (id) {
    case 0: selectAthlete(); break;
    case 1: // plan not written yet
            break;
    case 2: selectTrends(); break;
    case 3: selectAnalysis(); break;
    case 4: // reflect not written yet
            break;
    case 5: selectTrain(); break;
    case 6: // apps not written yet
            break;
    }
}

void
MainWindow::selectAthlete()
{
    viewStack->setCurrentIndex(0);
    perspectiveSelector->hide();
}

void
MainWindow::selectAnalysis()
{
    resetPerspective(1);
    //currentTab->analysisView->setPerspectives(perspectiveSelector);
    viewStack->setCurrentIndex(1);
    sidebar->setItemSelected(3, true);
    currentAthleteTab->selectView(1);
    perspectiveSelector->show();
    setToolButtons();
}

void
MainWindow::selectTrain()
{
    resetPerspective(3);
    //currentTab->trainView->setPerspectives(perspectiveSelector);
    viewStack->setCurrentIndex(1);
    sidebar->setItemSelected(5, true);
    currentAthleteTab->selectView(3);
    perspectiveSelector->show();
    setToolButtons();
}

void
MainWindow::selectDiary()
{
    resetPerspective(2);
    //currentTab->diaryView->setPerspectives(perspectiveSelector);
    viewStack->setCurrentIndex(1);
    currentAthleteTab->selectView(2);
    perspectiveSelector->show();
    setToolButtons();
}

void
MainWindow::selectTrends()
{
    resetPerspective(0);
    //currentTab->homeView->setPerspectives(perspectiveSelector);
    viewStack->setCurrentIndex(1);
    sidebar->setItemSelected(2, true);
    currentAthleteTab->selectView(0);
    perspectiveSelector->show();
    setToolButtons();
}

void
MainWindow::setToolButtons()
{
    int select = currentAthleteTab->isTiled() ? 1 : 0;
    int lowselected = currentAthleteTab->isBottomRequested() ? 1 : 0;

    styleAction->setChecked(select);
    showhideLowbar->setChecked(lowselected);

    //if (styleSelector->isSegmentSelected(select) == false)
        //styleSelector->setSegmentSelected(select, true);

    int index = currentAthleteTab->currentView();

    //XXX WTAF! The index used is fucked up XXX
    //          hack around this and then come back
    //          and look at this as a separate fixup
#ifdef GC_HAVE_ICAL
    switch (index) {
    case 0: // home no change
    case 3: // train no change
    default:
        break;
    case 1:
        index = 2; // analysis
        break;
    case 2:
        index = 1; // diary
        break;
    }
#else
    switch (index) {
    case 0: // home no change
    case 1:
    default:
        break;
    case 3:
        index = 2; // train
    }
#endif
#ifdef Q_OS_MAC // bizarre issue with searchbox focus on tab voew change
    searchBox->clearFocus();
#endif
}

void
MainWindow::switchPerspective(int index)
{
    if (pactive) return;

    if (index >=0 && index < perspectiveSelector->count())
        perspectiveSelector->setCurrentIndex(index);
}

void
MainWindow::resetPerspective(int view, bool force)
{
    static AthleteTab *lastathlete=NULL;
    static int lastview=-1;

    if (!force && lastview == view && lastathlete == currentAthleteTab) return;

    // remember who last updated it.
    lastathlete = currentAthleteTab;
    lastview = view;

    // don't argue just reset the perspective for this view
    AbstractView *current = NULL;
    switch (view) {

    case 0:  current = currentAthleteTab->homeView; break;
    case 1:  current = currentAthleteTab->analysisView; break;
    case 2:  current = currentAthleteTab->diaryView; break;
    case 3:  current = currentAthleteTab->trainView; break;
    }

    // set the perspective
    pactive=true;
    current->setPerspectives(perspectiveSelector);
    perspectiveSelector->setCurrentIndex(current->currentPerspective());
    pactive=false;
}

void
MainWindow::perspectiveSelected(int index)
{
    if (pactive) return;

    // set the perspective for the current view
    int view = currentAthleteTab->currentView();
    AbstractView *current = NULL;
    switch (view) {
    case 0:  current = currentAthleteTab->homeView; break;
    case 1:  current = currentAthleteTab->analysisView; break;
    case 2:  current = currentAthleteTab->diaryView; break;
    case 3:  current = currentAthleteTab->trainView; break;
    }

    // which perspective is currently being shown?
    int prior = current->perspectives_.indexOf(current->perspective_);

    if (index < current->perspectives_.count()) {

        // a perspectives was selected
        switch (view) {
        case 0:  current->perspectiveSelected(index); break;
        case 1:  current->perspectiveSelected(index); break;
        case 2:  current->perspectiveSelected(index); break;
        case 3:  current->perspectiveSelected(index); break;
        }

    } else {

        // manage or add perspectives selected
        pactive = true;

        // set the combo back to where it was
        perspectiveSelector->setCurrentIndex(prior);

        // now open dialog etc
        switch (index - current->perspectives_.count()) {
        case 1 : // add perspectives
            {
                QString name;
                QString expression;
                Perspective::switchenum trainswitch=Perspective::None;
                AddPerspectiveDialog *dialog= new AddPerspectiveDialog(this, currentAthleteTab->context, name, expression, current->type, trainswitch);
                int ret= dialog->exec();
                delete dialog;
                if (ret == QDialog::Accepted && name != "") {

                    // add...
                    Perspective *newone = current->addPerspective(name);
                    newone->setExpression(expression);
                    newone->setTrainSwitch(trainswitch);
                    current->setPerspectives(perspectiveSelector);

                    // and select remember pactive is true, so we do the heavy lifting here
                    perspectiveSelector->setCurrentIndex(current->perspectives_.count()-1);
                    current->perspectiveSelected(perspectiveSelector->currentIndex());
                }
            }
            break;
        case 2 : // manage perspectives
            PerspectiveDialog *dialog = new PerspectiveDialog(this, current);
            connect(dialog, SIGNAL(perspectivesChanged()), this, SLOT(perspectivesChanged())); // update the selector and view
            dialog->exec();
            break;
        }
        pactive = false;
    }
}

// manage perspectives has done something (remove/add/reorder perspectives)
// pactive MUST be true, see above
void
MainWindow::perspectivesChanged()
{
    int view = currentAthleteTab->currentView();
    AbstractView *current = NULL;

    switch (view) {
    case 0:  current = currentAthleteTab->homeView; break;
    case 1:  current = currentAthleteTab->analysisView; break;
    case 2:  current = currentAthleteTab->diaryView; break;
    case 3:  current = currentAthleteTab->trainView; break;
    }

    // which perspective is currently being selected (before we go setting the combobox)
    Perspective *prior = current->perspective_;

    // ok, so reset the combobox and force, since whilst it may have already
    // been set for this athlete+view combination the config was just changed
    // so it needs to be redone.
    resetPerspective(view, true);
    //current->setPerspectives(perspectiveSelector);

    // is the old selected perspective still available?
    int index = current->perspectives_.indexOf(prior);

    // pretend a selection was made if the index needs to change
    if (index >= 0 ) {
        // still exists, but not currently selected for some reason
        if (perspectiveSelector->currentIndex() != index)
            perspectiveSelector->setCurrentIndex(index);

        // no need to signal as its currently being shown
    } else {

        pactive = false; // dialog is active, but we need to force a change

        // need to choose first as current got deleted
        if (perspectiveSelector->currentIndex() != 0)
            perspectiveSelector->setCurrentIndex(0);
        else
            emit perspectiveSelector->currentIndexChanged(0);

        pactive = true;
    }
}

/*----------------------------------------------------------------------
 * Drag and Drop
 *--------------------------------------------------------------------*/

void
MainWindow::dragEnterEvent(QDragEnterEvent *event)
{
    bool accept = true;

    // we reject http, since we want a file!
    foreach (QUrl url, event->mimeData()->urls())
        if (url.toString().startsWith("http"))
            accept = false;

    if (accept) {
        event->acceptProposedAction(); // whatever you wanna drop we will try and process!
        raise();
    } else event->ignore();
}

void
MainWindow::dropEvent(QDropEvent *event)
{
    QList<QUrl> urls = event->mimeData()->urls();
    if (urls.isEmpty()) return;

    // is this a chart file ?
    QStringList filenames;
    QList<LTMSettings> imported;
    QStringList list, workouts, images;
    for(int i=0; i<urls.count(); i++) {

        QString filename = QFileInfo(urls.value(i).toLocalFile()).absoluteFilePath();
        //fprintf(stderr, "%s\n", filename.toStdString().c_str()); fflush(stderr);

        if (filename.endsWith(".gchart", Qt::CaseInsensitive)) {
            // add to the list of charts to import
            list << filename;

        } else if (filename.endsWith(".xml", Qt::CaseInsensitive)) {

            QFile chartsFile(filename);

            // setup XML processor
            QXmlInputSource source( &chartsFile );
            QXmlSimpleReader xmlReader;
            LTMChartParser handler;
            xmlReader.setContentHandler(&handler);
            xmlReader.setErrorHandler(&handler);

            // parse and get return values
            xmlReader.parse(source);
            imported += handler.getSettings();

        } else if (Utils::isImage(filename)) {
            images << filename;

        // Look for Workout files only in Train view
        } else if (currentAthleteTab->currentView() == 3 && ErgFile::isWorkout(filename)) {
            workouts << filename;
        } else {
            filenames.append(filename);
        }
    }

    // import any we may have extracted
    if (imported.count()) {

        // now append to the QList and QTreeWidget
        currentAthleteTab->context->athlete->presets += imported;

        // notify we changed and tree updates
        currentAthleteTab->context->notifyPresetsChanged();

        // tell the user
        QMessageBox::information(this, tr("Chart Import"), QString(tr("Imported %1 metric charts")).arg(imported.count()));

        // switch to trend view if we aren't on it
        selectTrends();

        // now select what was added
        currentAthleteTab->context->notifyPresetSelected(currentAthleteTab->context->athlete->presets.count()-1);
    }

    // are there any .gcharts to import?
    if (list.count())  importCharts(list);

    // import workouts
    if (workouts.count()) Library::importFiles(currentAthleteTab->context, workouts, true);

    // import images (these will be attached to the current ride)
    if (images.count()) importImages(images);

    // if there is anything left, process based upon view...
    if (filenames.count()) {

        // We have something to process then
        RideImportWizard *dialog = new RideImportWizard (filenames, currentAthleteTab->context);
        dialog->process(); // do it!
    }
    return;
}

void
MainWindow::importImages(QStringList list)
{
    // we need to be on activities view and with a current
    // ride otherwise we just ignore the list
    if (currentAthleteTab->currentView() != 1 || currentAthleteTab->context->ride == NULL) {
        QMessageBox::critical(this, tr("Import Images Failed"), tr("You can only import images on the activities view with an activity selected."));
        return;
    }

    // lets import them
    int count = currentAthleteTab->context->ride->importImages(list);
    QMessageBox::information(this, tr("Import Images to Activity"), QString(tr("%1 images imported.")).arg(count));
}

void
MainWindow::importCharts(QStringList list)
{
    QList<QMap<QString,QString> > charts;

    // parse charts into property pairs
    foreach(QString filename, list) {
        charts << GcChartWindow::chartPropertiesFromFile(filename);
    }

    // And import them with a dialog to select location
    ImportChartDialog importer(currentAthleteTab->context, charts, this);
    importer.exec();
}


/*----------------------------------------------------------------------
 * Ride Library Functions
 *--------------------------------------------------------------------*/


void
MainWindow::downloadRide()
{
    (new DownloadRideDialog(currentAthleteTab->context))->show();
}


void
MainWindow::manualRide()
{
    (new ManualRideDialog(currentAthleteTab->context))->show();
}

void
MainWindow::batchProcessing()
{
    BatchProcessingDialog *d = new BatchProcessingDialog(currentAthleteTab->context);
    d->exec();
}

void
MainWindow::generateHeatMap()
{
    GenerateHeatMapDialog *d = new GenerateHeatMapDialog(currentAthleteTab->context);
    d->exec();
}

void
MainWindow::exportRide()
{
    if (currentAthleteTab->context->ride == NULL) {
        QMessageBox::critical(this, tr("Select Activity"), tr("No activity selected!"));
        return;
    }

    // what format?
    const RideFileFactory &rff = RideFileFactory::instance();
    QStringList allFormats;
    allFormats << "Export all data (*.csv)";
    allFormats << "Export W' balance (*.csv)";
    foreach(QString suffix, rff.writeSuffixes())
        allFormats << QString("%1 (*.%2)").arg(rff.description(suffix)).arg(suffix);

    QString suffix; // what was selected?
    QString fileName = QFileDialog::getSaveFileName(this, tr("Export Activity"), QDir::homePath(), allFormats.join(";;"), &suffix);

    if (fileName.length() == 0) return;

    // which file type was selected
    // extract from the suffix returned
    QRegExp getSuffix("^[^(]*\\(\\*\\.([^)]*)\\)$");
    getSuffix.exactMatch(suffix);

    QFile file(fileName);
    RideFile *currentRide = currentAthleteTab->context->ride ? currentAthleteTab->context->ride->ride() : NULL;
    bool result=false;

    // Extract suffix from chosen file name and convert to lower case
    QString fileNameSuffix;
    int lastDot = fileName.lastIndexOf(".");
    if (lastDot >=0) fileNameSuffix = fileName.mid(fileName.lastIndexOf(".")+1);
    fileNameSuffix = fileNameSuffix.toLower();

    // See if this suffix can be used to determine file type (not ok for csv since there are options)
    bool useFileTypeSuffix = false;
    if (!fileNameSuffix.isEmpty() && fileNameSuffix != "csv")
    {
        useFileTypeSuffix = rff.writeSuffixes().contains(fileNameSuffix);
    }

    if (useFileTypeSuffix)
    {
        result = RideFileFactory::instance().writeRideFile(currentAthleteTab->context, currentRide, file, fileNameSuffix);
    }
    else
    {
        // Use the value of drop down list to determine file type
        int idx = allFormats.indexOf(getSuffix.cap(0));

        if (idx>1) {

            result = RideFileFactory::instance().writeRideFile(currentAthleteTab->context, currentRide, file, getSuffix.cap(1));

        } else if (idx==0){

            CsvFileReader writer;
            result = writer.writeRideFile(currentAthleteTab->context, currentRide, file, CsvFileReader::gc);

        } else if (idx==1){

            CsvFileReader writer;
            result = writer.writeRideFile(currentAthleteTab->context, currentRide, file, CsvFileReader::wprime);

        }
    }

    if (result == false) {
        QMessageBox oops(QMessageBox::Critical, tr("Export Failed"),
                         tr("Failed to export activity, please check permissions"));
        oops.exec();
    }
}

void
MainWindow::importFile()
{
    QVariant lastDirVar = appsettings->value(this, GC_SETTINGS_LAST_IMPORT_PATH);
    QString lastDir = (lastDirVar != QVariant())
        ? lastDirVar.toString() : QDir::homePath();

    const RideFileFactory &rff = RideFileFactory::instance();
    QStringList suffixList = rff.suffixes();
    suffixList.replaceInStrings(QRegularExpression("^"), "*.");
    QStringList fileNames;
    QStringList allFormats;
    allFormats << QString("All Supported Formats (%1)").arg(suffixList.join(" "));
    foreach(QString suffix, rff.suffixes())
        allFormats << QString("%1 (*.%2)").arg(rff.description(suffix)).arg(suffix);
    allFormats << "All files (*.*)";
    fileNames = QFileDialog::getOpenFileNames( this, tr("Import from File"), lastDir, allFormats.join(";;"));
    if (!fileNames.isEmpty()) {
        lastDir = QFileInfo(fileNames.front()).absolutePath();
        appsettings->setValue(GC_SETTINGS_LAST_IMPORT_PATH, lastDir);
        QStringList fileNamesCopy = fileNames; // QT doc says iterate over a copy
        RideImportWizard *import = new RideImportWizard(fileNamesCopy, currentAthleteTab->context);
        import->process();
    }
}

void
MainWindow::saveRide()
{
    // no ride
    if (currentAthleteTab->context->ride == NULL) {
        QMessageBox oops(QMessageBox::Critical, tr("No Activity To Save"),
                         tr("There is no currently selected activity to save."));
        oops.exec();
        return;
    }

    // flush in-flight changes
    currentAthleteTab->context->notifyMetadataFlush();
    currentAthleteTab->context->ride->notifyRideMetadataChanged();

    // nothing to do if not dirty
    //XXX FORCE A SAVE if (currentTab->context->ride->isDirty() == false) return;

    // save
    if (currentAthleteTab->context->ride) {
        saveRideSingleDialog(currentAthleteTab->context, currentAthleteTab->context->ride); // will signal save to everyone
    }
}

void
MainWindow::athleteSettings()
{
    AthleteConfigDialog *dialog = new AthleteConfigDialog(currentAthleteTab->context->athlete->home->root(), currentAthleteTab->context);
    dialog->exec();
}

void
MainWindow::saveAllUnsavedRides()
{
    // flush in-flight changes
    currentAthleteTab->context->notifyMetadataFlush();
    currentAthleteTab->context->ride->notifyRideMetadataChanged();

    // save
    if (currentAthleteTab->context->ride) {
        saveAllFilesSilent(currentAthleteTab->context); // will signal save to everyone
    }
}

void
MainWindow::revertRide()
{
    currentAthleteTab->context->ride->close();
    currentAthleteTab->context->ride->ride(); // force re-load

    // in case reverted ride has different starttime
    currentAthleteTab->context->ride->setStartTime(currentAthleteTab->context->ride->ride()->startTime());
    currentAthleteTab->context->ride->ride()->emitReverted();

    // and notify everyone we changed which also has the side
    // effect of updating the cached values too
    currentAthleteTab->context->notifyRideSelected(currentAthleteTab->context->ride);
}

void
MainWindow::splitRide()
{
    if (currentAthleteTab->context->ride && currentAthleteTab->context->ride->ride() && currentAthleteTab->context->ride->ride()->dataPoints().count()) (new SplitActivityWizard(currentAthleteTab->context))->exec();
    else {
        if (!currentAthleteTab->context->ride || !currentAthleteTab->context->ride->ride())
            QMessageBox::critical(this, tr("Split Activity"), tr("No activity selected"));
        else
            QMessageBox::critical(this, tr("Split Activity"), tr("Current activity contains no data to split"));
    }
}

void
MainWindow::mergeRide()
{
    if (currentAthleteTab->context->ride && currentAthleteTab->context->ride->ride() && currentAthleteTab->context->ride->ride()->dataPoints().count()) (new MergeActivityWizard(currentAthleteTab->context))->exec();
    else {
        if (!currentAthleteTab->context->ride || !currentAthleteTab->context->ride->ride())
            QMessageBox::critical(this, tr("Split Activity"), tr("No activity selected"));
        else
            QMessageBox::critical(this, tr("Split Activity"), tr("Current activity contains no data to merge"));
    }
}

void
MainWindow::deleteRide()
{
    RideItem *_item = currentAthleteTab->context->ride;

    if (_item==NULL) {
        QMessageBox::critical(this, tr("Delete Activity"), tr("No activity selected!"));
        return;
    }

    RideItem *item = static_cast<RideItem*>(_item);
    QMessageBox msgBox;
    msgBox.setText(tr("Are you sure you want to delete the activity:"));
    msgBox.setInformativeText(item->fileName);
    QPushButton *deleteButton = msgBox.addButton(tr("Delete"),QMessageBox::YesRole);
    msgBox.setStandardButtons(QMessageBox::Cancel);
    msgBox.setDefaultButton(QMessageBox::Cancel);
    msgBox.setIcon(QMessageBox::Critical);
    msgBox.exec();
    if(msgBox.clickedButton() == deleteButton)
        currentAthleteTab->context->athlete->removeCurrentRide();
}

/*----------------------------------------------------------------------
 * Realtime Devices and Workouts
 *--------------------------------------------------------------------*/
void
MainWindow::addDevice()
{

    // lets get a new one
    AddDeviceWizard *p = new AddDeviceWizard(currentAthleteTab->context);
    p->show();

}

/*----------------------------------------------------------------------
 * Cyclists
 *--------------------------------------------------------------------*/

void
MainWindow::newCyclistTab()
{
    QDir newHome = currentAthleteTab->context->athlete->home->root();
    newHome.cdUp();
    QString name = ChooseCyclistDialog::newCyclistDialog(newHome, this);
    if (!name.isEmpty()) {
        emit newAthlete(name);
        openAthleteTab(name);
    }
}

void
MainWindow::closeWindow()
{
    // just call close, we might do more later
    appsettings->syncQSettings();
    close();
}

void
MainWindow::openAthleteTab(QString name)
{
    QDir home(gcroot);
    appsettings->initializeQSettingsGlobal(gcroot);
    home.cd(name);

    if (!home.exists()) return;
    appsettings->initializeQSettingsAthlete(gcroot, name);

    GcUpgrade v3;
    if (!v3.upgradeConfirmedByUser(home)) return;

    Context *con= new Context(this);
    con->athlete = NULL;
    emit openingAthlete(name, con);

    connect(con, SIGNAL(loadCompleted(QString,Context*)), this, SLOT(loadCompleted(QString, Context*)));

    // will emit loadCompleted when done
    con->athlete = new Athlete(con, home);
}

void
MainWindow::loadCompleted(QString name, Context *context)
{
    // athlete loaded
    currentAthleteTab = new AthleteTab(context);

    // clear splash - progress whilst loading tab
    //clearSplash();

    // first tab
    athletetabs.insert(currentAthleteTab->context->athlete->home->root().dirName(), currentAthleteTab);

    // stack, list and bar all share a common index
    tabList.append(currentAthleteTab);
    tabbar->addTab(currentAthleteTab->context->athlete->home->root().dirName());
    tabStack->addWidget(currentAthleteTab);

    // switch to newly created athlete
    tabbar->setCurrentIndex(tabList.count()-1);

    // show the tabbar if we're gonna open tabs -- but wait till the last second
    // to show it to avoid crappy paint artefacts
    showTabbar(true);

    // tell everyone
    currentAthleteTab->context->notifyLoadDone(name, context);

    // now do the automatic ride file import
    context->athlete->importFilesWhenOpeningAthlete();
}

void
MainWindow::closeTabClicked(int index)
{

    AthleteTab *tab = tabList[index];

    // check for autoimport and let it finalize
    if (tab->context->athlete->autoImport) {
        if (tab->context->athlete->autoImport->importInProcess() ) {
            QMessageBox::information(this, tr("Activity Import"), tr("Closing of athlete window not possible while background activity import is in progress..."));
            return;
        }
    }

    if (saveRideExitDialog(tab->context) == false) return;

    // lets wipe it
    removeAthleteTab(tab);
}

bool
MainWindow::closeAthleteTab(QString name)
{
    for(int i=0; i<tabbar->count(); i++) {
        if (name == tabbar->tabText(i)) {
            closeTabClicked(i);
            return true;
        }
    }
    return false;
}

bool
MainWindow::closeAthleteTab()
{
  // check for autoimport and let it finalize
    if (currentAthleteTab->context->athlete->autoImport) {
        if (currentAthleteTab->context->athlete->autoImport->importInProcess() ) {
            QMessageBox::information(this, tr("Activity Import"), tr("Closing of athlete window not possible while background activity import is in progress..."));
            return false;
        }
    }

    // wipe it down ...
    if (saveRideExitDialog(currentAthleteTab->context) == false) return false;

    // if its the last tab we close the window
    if (tabList.count() == 1)
        closeWindow();
    else {
        removeAthleteTab(currentAthleteTab);
    }
    appsettings->syncQSettings();
    // we did it
    return true;
}

// no questions asked just wipe away the current tab
void
MainWindow::removeAthleteTab(AthleteTab *tab)
{
    setUpdatesEnabled(false);

    if (tabList.count() == 2) showTabbar(false); // don't need it for one!

    // cancel ridecache refresh if its in progress
    tab->context->athlete->rideCache->cancel();

    // save the named searches
    tab->context->athlete->namedSearches->write();

    // clear the clipboard if neccessary
    QApplication::clipboard()->setText("");

    // Remember where we were
    QString name = tab->context->athlete->cyclist;

    // switch to neighbour (currentTab will change)
    int index = tabList.indexOf(tab);

    // if we're not the last then switch
    // before removing so the GUI is clean
    if (tabList.count() > 1) {
        if (index) switchAthleteTab(index-1);
        else switchAthleteTab(index+1);
    }

    // close gracefully
    tab->close();
    tab->context->athlete->close();

    // remove from state
    athletetabs.remove(name);
    tabList.removeAt(index);
    tabbar->removeTab(index);
    tabStack->removeWidget(tab);

    // delete the objects
    Context *context = tab->context;
    Athlete *athlete = tab->context->athlete;

    delete tab;
    delete athlete;
    delete context;

    setUpdatesEnabled(true);

    return;
}

void
MainWindow::setOpenTabMenu()
{
    // wipe existing
    openTabMenu->clear();

    // get a list of all cyclists
    QStringListIterator i(QDir(gcroot).entryList(QDir::Dirs | QDir::NoDotAndDotDot));
    while (i.hasNext()) {

        QString name = i.next();
        SKIP_QTWE_CACHE  // skip Folder Names created by QTWebEngine on Windows
        if (name.startsWith(".")) continue; // ignore dot folders

        // new action
        QAction *action = new QAction(QString("%1").arg(name), this);

        // get the config directory
        AthleteDirectoryStructure subDirs(name);
        // icon / mugshot ?
        QString icon = QString("%1/%2/%3/avatar.png").arg(gcroot).arg(name).arg(subDirs.config().dirName());
        if (QFile(icon).exists()) action->setIcon(QIcon(icon));

        // only allow selection of cyclists which are not already open
        foreach (MainWindow *x, mainwindows) {
            QMapIterator<QString, AthleteTab*> t(x->athletetabs);
            while (t.hasNext()) {
                t.next();
                if (t.key() == name)
                    action->setEnabled(false);
            }
        }

        // add to menu
        openTabMenu->addAction(action);
        connect(action, SIGNAL(triggered()), tabMapper, SLOT(map()));
        tabMapper->setMapping(action, name);
    }

    // add create new option
    openTabMenu->addSeparator();
    openTabMenu->addAction(tr("&New Athlete..."), this, SLOT(newCyclistTab()), QKeySequence("Ctrl+N"));
}

void
MainWindow::setBackupAthleteMenu()
{
    // wipe existing
    backupAthleteMenu->clear();

    // get a list of all cyclists
    QStringListIterator i(QDir(gcroot).entryList(QDir::Dirs | QDir::NoDotAndDotDot));
    while (i.hasNext()) {

        QString name = i.next();
        SKIP_QTWE_CACHE  // skip Folder Names created by QTWebEngine on Windows
        if (name.startsWith(".")) continue; // ignore dot folders

        // new action
        QAction *action = new QAction(QString("%1").arg(name), this);

        // get the config directory
        AthleteDirectoryStructure subDirs(name);
        // icon / mugshot ?
        QString icon = QString("%1/%2/%3/avatar.png").arg(gcroot).arg(name).arg(subDirs.config().dirName());
        if (QFile(icon).exists()) action->setIcon(QIcon(icon));

        // add to menu
        backupAthleteMenu->addAction(action);
        connect(action, SIGNAL(triggered()), backupMapper, SLOT(map()));
        backupMapper->setMapping(action, name);
    }

}

void
MainWindow::backupAthlete(QString name)
{
    AthleteBackup *backup = new AthleteBackup(QDir(gcroot+"/"+name));
    backup->backupImmediate();
    delete backup;
}

void
MainWindow::setDeleteAthleteMenu()
{
    // wipe existing
    deleteAthleteMenu->clear();

    // get a list of all cyclists
    QStringListIterator i(QDir(gcroot).entryList(QDir::Dirs | QDir::NoDotAndDotDot));
    while (i.hasNext()) {

        QString name = i.next();
        SKIP_QTWE_CACHE  // skip Folder Names created by QTWebEngine on Windows
        if (name.startsWith(".")) continue; // ignore dot folders

        // new action
        QAction *action = new QAction(QString("%1").arg(name), this);

        // get the config directory
        AthleteDirectoryStructure subDirs(name);
        // icon / mugshot ?
        QString icon = QString("%1/%2/%3/avatar.png").arg(gcroot).arg(name).arg(subDirs.config().dirName());
        if (QFile(icon).exists()) action->setIcon(QIcon(icon));

        // only allow selection of cyclists which are not already open
        foreach (MainWindow *x, mainwindows) {
            QMapIterator<QString, AthleteTab*> t(x->athletetabs);
            while (t.hasNext()) {
                t.next();
                if (t.key() == name)
                    action->setEnabled(false);
            }
        }

        // add to menu
        deleteAthleteMenu->addAction(action);
        connect(action, SIGNAL(triggered()), deleteMapper, SLOT(map()));
        deleteMapper->setMapping(action, name);
    }
}

void
MainWindow::deleteAthlete(QString name)
{
    QDir home(gcroot);
    if(ChooseCyclistDialog::deleteAthlete(home, name, this)) {
        // notify deletion
        emit deletedAthlete(name);
    }
}

void
MainWindow::saveGCState(Context *context)
{
    // save all the current state to the supplied context
    context->showSidebar = showhideSidebar->isChecked();
    //context->showTabbar = showhideTabbar->isChecked();
    context->showLowbar = showhideLowbar->isChecked();
    context->showToolbar = showhideToolbar->isChecked();
    context->searchText = searchBox->text();
    context->style = styleAction->isChecked();
}

void
MainWindow::restoreGCState(Context *context)
{
    if (viewStack->currentIndex() != 0) {

        // not on athlete view...
        resetPerspective(currentAthleteTab->currentView()); // will lazy load, hence doing it first

        // restore window state from the supplied context
            switch(currentAthleteTab->currentView()) {
            case 0: sidebar->setItemSelected(2,true); break;
            case 1: sidebar->setItemSelected(3,true); break;
            case 2: break; // diary not an icon
            case 3: sidebar->setItemSelected(5, true); break;
            default: sidebar->setItemSelected(0, true); break;
        }
    }

    showSidebar(context->showSidebar);
    showToolbar(context->showToolbar);
    //showTabbar(context->showTabbar);
    showLowbar(context->showLowbar);
    searchBox->setContext(context);
    searchBox->setText(context->searchText);
}

void
MainWindow::switchAthleteTab(int index)
{
    if (index < 0) return;

    setUpdatesEnabled(false);

#if 0 // use athlete view, these buttons don't exist
#ifdef Q_OS_MAC // close buttons on the left on Mac
    // Only have close button on current tab (prettier)
    for(int i=0; i<tabbar->count(); i++) tabbar->tabButton(i, QTabBar::LeftSide)->hide();
    tabbar->tabButton(index, QTabBar::LeftSide)->show();
#else
    // Only have close button on current tab (prettier)
    for(int i=0; i<tabbar->count(); i++) tabbar->tabButton(i, QTabBar::RightSide)->hide();
    tabbar->tabButton(index, QTabBar::RightSide)->show();
#endif
#endif

    // save how we are
    saveGCState(currentAthleteTab->context);

    currentAthleteTab = tabList[index];
    tabStack->setCurrentIndex(index);

    // restore back
    restoreGCState(currentAthleteTab->context);

    setWindowTitle(currentAthleteTab->context->athlete->home->root().dirName());


    setUpdatesEnabled(true);
}


/*----------------------------------------------------------------------
 * MetricDB
 *--------------------------------------------------------------------*/

void
MainWindow::exportMetrics()
{
    // if the refresh process is running, try again when its completed
    if (currentAthleteTab->context->athlete->rideCache->isRunning()) {
        QMessageBox::warning(this, tr("Refresh in Progress"),
        "A metric refresh is currently running, please try again once that has completed.");
        return;
    }

    // all good lets choose a file
    QString fileName = QFileDialog::getSaveFileName( this, tr("Export Metrics"), QDir::homePath(), tr("Comma Separated Variables (*.csv)"));
    if (fileName.length() == 0) return;

    // export
    currentAthleteTab->context->athlete->rideCache->writeAsCSV(fileName);
}

/*----------------------------------------------------------------------
 * Import Workout from Disk
 *--------------------------------------------------------------------*/
void
MainWindow::importWorkout()
{
    // go look at last place we imported workouts from...
    QVariant lastDirVar = appsettings->value(this, GC_SETTINGS_LAST_WORKOUT_PATH);
    QString lastDir = (lastDirVar != QVariant())
        ? lastDirVar.toString() : QDir::homePath();

    // anything for now, we could add filters later
    QStringList allFormats;
    allFormats << "All files (*.*)";
    QStringList fileNames = QFileDialog::getOpenFileNames(this, tr("Import from File"), lastDir, allFormats.join(";;"));

    // lets process them
    if (!fileNames.isEmpty()) {

        // save away last place we looked
        lastDir = QFileInfo(fileNames.front()).absolutePath();
        appsettings->setValue(GC_SETTINGS_LAST_WORKOUT_PATH, lastDir);

        QStringList fileNamesCopy = fileNames; // QT doc says iterate over a copy

        // import them via the workoutimporter
        Library::importFiles(currentAthleteTab->context, fileNamesCopy);
    }
}
/*----------------------------------------------------------------------
 * ErgDB
 *--------------------------------------------------------------------*/

void
MainWindow::downloadErgDB()
{
    QString workoutDir = appsettings->value(this, GC_WORKOUTDIR).toString();

    QFileInfo fi(workoutDir);

    if (fi.exists() && fi.isDir()) {
        ErgDBDownloadDialog *d = new ErgDBDownloadDialog(currentAthleteTab->context);
        d->exec();
    } else{
        QMessageBox::critical(this, tr("Workout Directory Invalid"),
        tr("The workout directory is not configured, or the directory selected no longer exists.\n\n"
        "Please check your preference settings."));
    }
}

/*----------------------------------------------------------------------
<<<<<<< HEAD
 * TodaysPlan Workouts
 *--------------------------------------------------------------------*/

#if QT_VERSION > 0x050000
void
MainWindow::downloadTodaysPlanWorkouts()
{
    QString workoutDir = appsettings->value(this, GC_WORKOUTDIR).toString();

    QFileInfo fi(workoutDir);

    if (fi.exists() && fi.isDir()) {
        TodaysPlanWorkoutDownload *d = new TodaysPlanWorkoutDownload(currentTab->context);
        d->exec();
    } else{
        QMessageBox::critical(this, tr("Workout Directory Invalid"),
        tr("The workout directory is not configured, or the directory selected no longer exists.\n\n"
        "Please check your preference settings."));
    }
}
#endif

/*----------------------------------------------------------------------
 * Strava Routes as Workouts
 *--------------------------------------------------------------------*/

void
MainWindow::downloadStravaRoutes()
{
    QString workoutDir = appsettings->value(this, GC_WORKOUTDIR).toString();

    QFileInfo fi(workoutDir);

    if (fi.exists() && fi.isDir()) {
        StravaRoutesDownload *d = new StravaRoutesDownload(currentTab->context);
        d->exec();
    } else{
        QMessageBox::critical(this, tr("Workout Directory Invalid"),
        tr("The workout directory is not configured, or the directory selected no longer exists.\n\n"
        "Please check your preference settings."));
    }
}

/*----------------------------------------------------------------------
=======
>>>>>>> ce7bbe11
 * Workout/Media Library
 *--------------------------------------------------------------------*/
void
MainWindow::manageLibrary()
{
    LibrarySearchDialog *search = new LibrarySearchDialog(currentAthleteTab->context);
    search->exec();
}

/*----------------------------------------------------------------------------
 * Working with Cloud Services
 * --------------------------------------------------------------------------*/

void
MainWindow::addAccount()
{
    // lets get a new cloud service account
    AddCloudWizard *p = new AddCloudWizard(currentAthleteTab->context);
    p->show();
}

void
MainWindow::checkCloud()
{
    // kick off a check
    currentAthleteTab->context->athlete->cloudAutoDownload->checkDownload();

    // and auto import too whilst we're at it
    currentAthleteTab->context->athlete->importFilesWhenOpeningAthlete();
}

void
MainWindow::importCloud()
{
    // lets get a new cloud service account
    AddCloudWizard *p = new AddCloudWizard(currentAthleteTab->context, "", true);
    p->show();
}

void
MainWindow::uploadCloud(QAction *action)
{
    // upload current ride, if we have one
    if (currentAthleteTab->context->ride) {
        // & removed to avoid issues with kde AutoCheckAccelerators
        QString actionText = QString(action->text()).replace("&", "");

        CloudService *db = CloudServiceFactory::instance().newService(action->data().toString(), currentAthleteTab->context);
        CloudService::upload(this, currentAthleteTab->context, db, currentAthleteTab->context->ride);
    }
}

void
MainWindow::syncCloud(QAction *action)
{
    // sync with cloud
    CloudService *db = CloudServiceFactory::instance().newService(action->data().toString(), currentAthleteTab->context);
    CloudServiceSyncDialog sync(currentAthleteTab->context, db);
    sync.exec();
}


/*----------------------------------------------------------------------
 * Utility
 *--------------------------------------------------------------------*/

/*----------------------------------------------------------------------
 * Notifiers - application level events
 *--------------------------------------------------------------------*/

void
MainWindow::configChanged(qint32)
{
    // Windows and Linux menu bar should match chrome
    QColor textCol(Qt::black);
    if (GCColor::luminance(GColor(CTOOLBAR)) < 127)  textCol = QColor(Qt::white);
    QString menuColorString = GColor(CTOOLBAR).name();
    menuBar()->setStyleSheet(QString("QMenuBar { color: %1; background: %2; }"
                             "QMenuBar::item { color: %1; background: %2; }")
                             .arg(textCol.name()).arg(menuColorString));
    // search filter box match chrome color
    searchBox->setStyleSheet(QString("QLineEdit { background: %1; color: %2; }").arg(GColor(CTOOLBAR).name()).arg(GCColor::invertColor(GColor(CTOOLBAR)).name()));

    // perspective selector mimics sidebar colors
    QColor selected;
    if (GCColor::invertColor(GColor(CTOOLBAR)) == Qt::white) selected = QColor(Qt::lightGray);
    else selected = QColor(Qt::darkGray);
    perspectiveSelector->setStyleSheet(QString("QComboBox { background: %1; color: %2; }"
                                               "QComboBox::item { background: %1; color: %2; }"
                                               "QComboBox::item::selected { background: %3; color: %1; }").arg(GColor(CTOOLBAR).name()).arg(GCColor::invertColor(GColor(CTOOLBAR)).name()).arg(selected.name()));

    QString buttonstyle = QString("QPushButton { border: none; border-radius: %2px; background-color: %1; "
                                                "padding-left: 0px; padding-right: 0px; "
                                                "padding-top:  0px; padding-bottom: 0px; }"
                                  "QPushButton:hover { background-color: %3; }"
                                  "QPushButton:hover:pressed { background-color: %3; }"
                                ).arg(GColor(CTOOLBAR).name()).arg(3 * dpiXFactor).arg(GColor(CHOVER).name());

    back->setStyleSheet(buttonstyle);
    forward->setStyleSheet(buttonstyle);
    sidelist->setStyleSheet(buttonstyle);
    tabtile->setStyleSheet(buttonstyle);
    lowbar->setStyleSheet(buttonstyle);
    whatsthis->setStyleSheet(buttonstyle);

    // All platforms
    tabbar->setAutoFillBackground(true);
    tabbar->setShape(QTabBar::RoundedSouth);
    tabbar->setDrawBase(false);

    // on select
    QColor bg_select = GCColor::selectedColor(GColor(CTOOLBAR));
    QColor fg_select = GCColor::invertColor(bg_select);

    tabbar->setStyleSheet(QString("QTabBar::tab { background-color: %1; color: %2;}"
        "QTabBar::tab::selected { background-color: %3; color: %4; }").arg(GColor(CTOOLBAR).name())
                                                                        .arg(GCColor::invertColor(GColor(CTOOLBAR)).name())
                                                                        .arg(bg_select.name())
                                                                        .arg(fg_select.name()));
    tabbar->setDocumentMode(true);
    athleteView->setPalette(tabbar->palette());

    head->updateGeometry();
    repaint();

}

/*----------------------------------------------------------------------
 * Measures
 *--------------------------------------------------------------------*/

void
MainWindow::setMeasuresMenu()
{
    measuresMenu->clear();
    if (currentAthleteTab->context->athlete == nullptr) return;
    Measures *measures = currentAthleteTab->context->athlete->measures;
    int group = 0;
    foreach(QString name, measures->getGroupNames()) {

        // we use the group index to identify the measures group
        QAction *service = new QAction(NULL);
        service->setText(name);
        service->setData(group++);
        measuresMenu->addAction(service);
    }
}

void
MainWindow::downloadMeasures(QAction *action)
{
    // download or import from CSV file
    if (currentAthleteTab->context->athlete == nullptr) return;
    Measures *measures = currentAthleteTab->context->athlete->measures;
    int group = action->data().toInt();
    MeasuresDownload dialog(currentAthleteTab->context, measures->getGroup(group));
    dialog.exec();
}

void
MainWindow::actionClicked(int index)
{
    switch(index) {

    default:
    case 0: currentAthleteTab->addIntervals();
            break;

    case 1 : splitRide();
            break;

    case 2 : deleteRide();
            break;

    }
}

void
MainWindow::addIntervals()
{
    currentAthleteTab->addIntervals();
}

void
MainWindow::ridesAutoImport() {

    currentAthleteTab->context->athlete->importFilesWhenOpeningAthlete();

}

#ifdef GC_WANT_PYTHON
void MainWindow::onEditMenuAboutToShow()
{
    bool embedPython = appsettings->value(nullptr, GC_EMBED_PYTHON, true).toBool();
    pyFixesMenu->menuAction()->setVisible(embedPython);
}

void MainWindow::buildPyFixesMenu()
{
    pyFixesMenu->clear();

    QList<FixPyScript *> fixPyScripts = fixPySettings->getScripts();
    foreach (FixPyScript *fixPyScript, fixPyScripts) {
        QAction *action = new QAction(QString("%1...").arg(fixPyScript->name), this);
        pyFixesMenu->addAction(action);
        connect(action, SIGNAL(triggered()), toolMapper, SLOT(map()));
        toolMapper->setMapping(action, "_fix_py_" + fixPyScript->name);
    }

    pyFixesMenu->addSeparator();
    pyFixesMenu->addAction(tr("New Python Fix..."), this, SLOT (showCreateFixPyScriptDlg()));
    pyFixesMenu->addAction(tr("Manage Python Fixes..."), this, SLOT (showManageFixPyScriptsDlg()));
}

void MainWindow::showManageFixPyScriptsDlg() {
    ManageFixPyScriptsDialog dlg(currentAthleteTab->context);
    dlg.exec();
}

void MainWindow::showCreateFixPyScriptDlg() {
    EditFixPyScriptDialog dlg(currentAthleteTab->context, nullptr, this);
    dlg.exec();
}
#endif

#ifdef GC_HAS_CLOUD_DB
void
MainWindow::cloudDBuserEditChart()
{
    if (!(appsettings->cvalue(currentAthleteTab->context->athlete->cyclist, GC_CLOUDDB_TC_ACCEPTANCE, false).toBool())) {
       CloudDBAcceptConditionsDialog acceptDialog(currentAthleteTab->context->athlete->cyclist);
       acceptDialog.setModal(true);
       if (acceptDialog.exec() == QDialog::Rejected) {
          return;
       };
    }

    if (currentAthleteTab->context->cdbChartListDialog == NULL) {
        currentAthleteTab->context->cdbChartListDialog = new CloudDBChartListDialog();
    }

    // force refresh in prepare to allways get the latest data here
    if (currentAthleteTab->context->cdbChartListDialog->prepareData(currentAthleteTab->context->athlete->cyclist, CloudDBCommon::UserEdit)) {
        currentAthleteTab->context->cdbChartListDialog->exec(); // no action when closed
    }
}

void
MainWindow::cloudDBuserEditUserMetric()
{
    if (!(appsettings->cvalue(currentAthleteTab->context->athlete->cyclist, GC_CLOUDDB_TC_ACCEPTANCE, false).toBool())) {
       CloudDBAcceptConditionsDialog acceptDialog(currentAthleteTab->context->athlete->cyclist);
       acceptDialog.setModal(true);
       if (acceptDialog.exec() == QDialog::Rejected) {
          return;
       };
    }

    if (currentAthleteTab->context->cdbUserMetricListDialog == NULL) {
        currentAthleteTab->context->cdbUserMetricListDialog = new CloudDBUserMetricListDialog();
    }

    // force refresh in prepare to allways get the latest data here
    if (currentAthleteTab->context->cdbUserMetricListDialog->prepareData(currentAthleteTab->context->athlete->cyclist, CloudDBCommon::UserEdit)) {
        currentAthleteTab->context->cdbUserMetricListDialog->exec(); // no action when closed
    }
}

void
MainWindow::cloudDBcuratorEditChart()
{
    // first check if the user is a curator
    CloudDBCuratorClient *curatorClient = new CloudDBCuratorClient;
    if (curatorClient->isCurator(appsettings->cvalue(currentAthleteTab->context->athlete->cyclist, GC_ATHLETE_ID, "" ).toString())) {

        if (currentAthleteTab->context->cdbChartListDialog == NULL) {
            currentAthleteTab->context->cdbChartListDialog = new CloudDBChartListDialog();
        }

        // force refresh in prepare to allways get the latest data here
        if (currentAthleteTab->context->cdbChartListDialog->prepareData(currentAthleteTab->context->athlete->cyclist, CloudDBCommon::CuratorEdit)) {
            currentAthleteTab->context->cdbChartListDialog->exec(); // no action when closed
        }
    } else {
        QMessageBox::warning(0, tr("CloudDB"), QString(tr("Current athlete is not registered as curator - please contact the GoldenCheetah team")));

    }
}

void
MainWindow::cloudDBcuratorEditUserMetric()
{
    // first check if the user is a curator
    CloudDBCuratorClient *curatorClient = new CloudDBCuratorClient;
    if (curatorClient->isCurator(appsettings->cvalue(currentAthleteTab->context->athlete->cyclist, GC_ATHLETE_ID, "" ).toString())) {

        if (currentAthleteTab->context->cdbUserMetricListDialog == NULL) {
            currentAthleteTab->context->cdbUserMetricListDialog = new CloudDBUserMetricListDialog();
        }

        // force refresh in prepare to allways get the latest data here
        if (currentAthleteTab->context->cdbUserMetricListDialog->prepareData(currentAthleteTab->context->athlete->cyclist, CloudDBCommon::CuratorEdit)) {
            currentAthleteTab->context->cdbUserMetricListDialog->exec(); // no action when closed
        }
    } else {
        QMessageBox::warning(0, tr("CloudDB"), QString(tr("Current athlete is not registered as curator - please contact the GoldenCheetah team")));

    }
}

void
MainWindow::cloudDBshowStatus() {

    CloudDBStatusClient::displayCloudDBStatus();
}


#endif

void
MainWindow::setUploadMenu()
{
    uploadMenu->clear();
    foreach(QString name, CloudServiceFactory::instance().serviceNames()) {

        const CloudService *s = CloudServiceFactory::instance().service(name);
        if (!s || appsettings->cvalue(currentAthleteTab->context->athlete->cyclist, s->activeSettingName(), "false").toString() != "true") continue;

        if (s->capabilities() & CloudService::Upload) {

            // we need the technical name to identify the service to be called
            QAction *service = new QAction(NULL);
            service->setText(s->uiName());
            service->setData(name);
            uploadMenu->addAction(service);
        }
    }
}

void
MainWindow::setSyncMenu()
{
    syncMenu->clear();
    foreach(QString name, CloudServiceFactory::instance().serviceNames()) {

        const CloudService *s = CloudServiceFactory::instance().service(name);
        if (!s || appsettings->cvalue(currentAthleteTab->context->athlete->cyclist, s->activeSettingName(), "false").toString() != "true") continue;

        if (s->capabilities() & CloudService::Query)  {

            // we need the technical name to identify the service to be called
            QAction *service = new QAction(NULL);
            service->setText(s->uiName());
            service->setData(name);
            syncMenu->addAction(service);
        }
    }
}

<|MERGE_RESOLUTION|>--- conflicted
+++ resolved
@@ -42,11 +42,7 @@
 #include "RideFile.h"
 #include "Settings.h"
 #include "ErgDB.h"
-<<<<<<< HEAD
-#include "TodaysPlanWorkoutDownload.h"
 #include "StravaRoutesDownload.h"
-=======
->>>>>>> ce7bbe11
 #include "Library.h"
 #include "LibraryParser.h"
 #include "TrainDB.h"
@@ -566,13 +562,7 @@
     optionsMenu->addSeparator();
     optionsMenu->addAction(tr("Create a new workout..."), this, SLOT(showWorkoutWizard()));
     optionsMenu->addAction(tr("Download workouts from ErgDB..."), this, SLOT(downloadErgDB()));
-<<<<<<< HEAD
-#if QT_VERSION > 0x050000
-    optionsMenu->addAction(tr("Download workouts from Today's Plan..."), this, SLOT(downloadTodaysPlanWorkouts()));
-#endif
     optionsMenu->addAction(tr("Download workouts from Strava Routes..."), this, SLOT(downloadStravaRoutes()));
-=======
->>>>>>> ce7bbe11
     optionsMenu->addAction(tr("Import workouts, videos, videoSyncs..."), this, SLOT(importWorkout()));
     optionsMenu->addAction(tr("Scan disk for workouts, videos, videoSyncs..."), this, SLOT(manageLibrary()));
 
@@ -2447,53 +2437,6 @@
 }
 
 /*----------------------------------------------------------------------
-<<<<<<< HEAD
- * TodaysPlan Workouts
- *--------------------------------------------------------------------*/
-
-#if QT_VERSION > 0x050000
-void
-MainWindow::downloadTodaysPlanWorkouts()
-{
-    QString workoutDir = appsettings->value(this, GC_WORKOUTDIR).toString();
-
-    QFileInfo fi(workoutDir);
-
-    if (fi.exists() && fi.isDir()) {
-        TodaysPlanWorkoutDownload *d = new TodaysPlanWorkoutDownload(currentTab->context);
-        d->exec();
-    } else{
-        QMessageBox::critical(this, tr("Workout Directory Invalid"),
-        tr("The workout directory is not configured, or the directory selected no longer exists.\n\n"
-        "Please check your preference settings."));
-    }
-}
-#endif
-
-/*----------------------------------------------------------------------
- * Strava Routes as Workouts
- *--------------------------------------------------------------------*/
-
-void
-MainWindow::downloadStravaRoutes()
-{
-    QString workoutDir = appsettings->value(this, GC_WORKOUTDIR).toString();
-
-    QFileInfo fi(workoutDir);
-
-    if (fi.exists() && fi.isDir()) {
-        StravaRoutesDownload *d = new StravaRoutesDownload(currentTab->context);
-        d->exec();
-    } else{
-        QMessageBox::critical(this, tr("Workout Directory Invalid"),
-        tr("The workout directory is not configured, or the directory selected no longer exists.\n\n"
-        "Please check your preference settings."));
-    }
-}
-
-/*----------------------------------------------------------------------
-=======
->>>>>>> ce7bbe11
  * Workout/Media Library
  *--------------------------------------------------------------------*/
 void
