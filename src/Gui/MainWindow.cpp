--- conflicted
+++ resolved
@@ -187,17 +187,6 @@
          restoreGeometry(appsettings->value(this, GC_SETTINGS_MAIN_GEOM).toByteArray());
          restoreState(appsettings->value(this, GC_SETTINGS_MAIN_STATE).toByteArray());
      } else {
-<<<<<<< HEAD
-=======
-         // first run -- lets set some sensible defaults...
-         // lets put it in the middle of screen 1
-         QRect screenSize = QGuiApplication::primaryScreen()->availableGeometry();
-         struct SizeSettings app = GCColor::defaultSizes(screenSize.height(), screenSize.width());
-
-         // center on the available screen (minus toolbar/sidebar)
-         move((screenSize.width()-screenSize.x())/2 - app.width/2,
-              (screenSize.height()-screenSize.y())/2 - app.height/2);
->>>>>>> 7be3df19
 
          AppearanceSettings defaults = GSettings::defaultAppearanceSettings();
 
