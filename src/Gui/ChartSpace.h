--- conflicted
+++ resolved
@@ -90,11 +90,7 @@
         virtual QRectF hotspot() { return QRectF(0,0,0,0); } // don't steal events from this area of the item
         
         // Override to display tile specific edit menu
-<<<<<<< HEAD
-        virtual void DisplayTileEditMenu(const QPoint&) {};
-=======
         virtual void displayTileEditMenu(const QPoint&) {};
->>>>>>> 8aea1cfe
 
         virtual QWidget *config()=0; // must supply a widget to configure
         virtual void configChanged(qint32) {}
