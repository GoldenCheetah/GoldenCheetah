--- conflicted
+++ resolved
@@ -89,13 +89,8 @@
         virtual QColor color();
         virtual QRectF hotspot() { return QRectF(0,0,0,0); } // don't steal events from this area of the item
         
-<<<<<<< HEAD
-        // Override to display tile specific popup menu
-        virtual void DisplayMenuOfValues(const QPoint&) {};
-=======
         // Override to display tile specific edit menu
         virtual void DisplayTileEditMenu(const QPoint&) {};
->>>>>>> 7c5b769f
 
         virtual QWidget *config()=0; // must supply a widget to configure
         virtual void configChanged(qint32) {}
