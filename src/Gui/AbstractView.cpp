/*
 * Copyright (c) 2013 Mark Liversedge (liversedge@gmail.com)
 *
 * This program is free software; you can redistribute it and/or modify it
 * under the terms of the GNU General Public License as published by the Free
 * Software Foundation; either version 2 of the License, or (at your option)
 * any later version.
 *
 * This program is distributed in the hope that it will be useful, but WITHOUT
 * ANY WARRANTY; without even the implied warranty of MERCHANTABILITY or
 * FITNESS FOR A PARTICULAR PURPOSE.  See the GNU General Public License for
 * more details.
 *
 * You should have received a copy of the GNU General Public License along
 * with this program; if not, write to the Free Software Foundation, Inc., 51
 * Franklin Street, Fifth Floor, Boston, MA  02110-1301  USA
 */

#include "AbstractView.h"
#include "AthleteTab.h"
#include "Context.h"
#include "Athlete.h"
#include "RideItem.h"
#include "BlankState.h"
#include "Perspective.h"
#include "GcWindowRegistry.h"
#include "TrainDB.h"
#include "RideNavigator.h"
#include "MainWindow.h"
#include "IdleTimer.h"

#include "Settings.h"
#include "GcUpgrade.h"
#include "LTMWindow.h"

AbstractView::AbstractView(Context *context, int type, const QString& view, const QString& heading) :
    QWidget(context->tab), context(context), type(type), view(view),
    _sidebar(true), _tiled(false), _selected(false), lastHeight(130*dpiYFactor), sidewidth(0),
    active(false), bottomRequested(false), bottomHideOnIdle(false), perspectiveactive(false),
    stack(NULL), splitter(NULL), mainSplitter(NULL), 
    sidebar_(NULL), bottom_(NULL), perspective_(NULL), blank_(NULL),
    loaded(false)
{
    viewCfgPath = context->athlete->home->config().canonicalPath();
    defaultAppearance= GSettings::defaultAppearanceSettings();

    // setup the basic widget
    QVBoxLayout *layout = new QVBoxLayout(this);
    setContentsMargins(0,0,0,0);
    layout->setContentsMargins(0,0,0,0);
    layout->setSpacing(0);

    stack = new QStackedWidget(this);
    stack->setContentsMargins(0,0,0,0);
    stack->setFrameStyle(QFrame::Plain | QFrame::NoFrame);
    stack->setMinimumWidth(500*dpiXFactor);
    stack->setMinimumHeight(500*dpiYFactor);

    layout->addWidget(stack);

    // the splitter
    splitter = new QSplitter(this);
    splitter->setHandleWidth(1);
    splitter->setStyleSheet(" QSplitter::handle { background-color: rgb(120,120,120); color: darkGray; }");
    splitter->setFrameStyle(QFrame::NoFrame);
    splitter->setContentsMargins(0, 0, 0, 0); // attempting to follow some UI guides
    splitter->setOpaqueResize(true); // redraw when released, snappier UI
    stack->insertWidget(0, splitter); // splitter always at index 0

    mainSplitter = new ViewSplitter(Qt::Vertical, heading, this);
    mainSplitter->setHandleWidth(23 *dpiXFactor);
    mainSplitter->setFrameStyle(QFrame::NoFrame);
    mainSplitter->setContentsMargins(0, 0, 0, 0); // attempting to follow some UI guides
    mainSplitter->setOpaqueResize(true); // redraw when released, snappier UI

    // the animator
    anim = new QPropertyAnimation(mainSplitter, "hpos");

    connect(splitter,SIGNAL(splitterMoved(int,int)), this, SLOT(splitterMoved(int,int)));
    connect(context,SIGNAL(configChanged(qint32)), this, SLOT(configChanged(qint32)));
    connect(&IdleTimer::getInstance(), SIGNAL(userIdle()), this, SLOT(onIdle()));
    connect(&IdleTimer::getInstance(), SIGNAL(userActive()), this, SLOT(onActive()));
}

AbstractView::~AbstractView()
{
    saveState(); // writes xxx-perspectives.xml

    foreach(Perspective *p, perspectives_) delete p;
    perspectives_.clear();
}

// generally this gets overriden by the view
void
AbstractView::setRide(RideItem*ride)
{
    if (loaded) {
        page()->setProperty("ride", QVariant::fromValue<RideItem*>(dynamic_cast<RideItem*>(ride)));
    }
}

void
AbstractView::splitterMoved(int pos,int)
{
    if (sidebar_ == NULL) return; // we haven't set sidebar yet.

    // show / hide sidebar as dragged..
    if ((pos == 0  && sidebarEnabled())) setSidebarEnabled(false);

    // remember the size the user selected
    sidewidth = splitter->sizes()[0];

    // we now have splitter settings for each view
    QString setting = QString("%1/%2").arg(GC_SETTINGS_SPLITTER_SIZES).arg(type);
    appsettings->setCValue(context->athlete->cyclist, setting, splitter->saveState());

    notifyViewSplitterMoved();
}

void
AbstractView::resizeEvent(QResizeEvent *)
{
    active = true; // we're mucking about, so ignore in splitterMoved ...

    if (sidewidth < 200) {
        sidewidth = splitter->sizes()[0];
    } else {

        // splitter sizes will have changed, so lets get the new
        // total width and set the handle back to where it was
        QList<int> csizes = splitter->sizes();
        if (csizes.count() == 2) {

            // total will have changed
            int tot = csizes[0] + csizes[1];
            if (tot >= sidewidth) {

                // set left back to where it was before!
                csizes[0] = sidewidth;
                csizes[1] = tot-sidewidth;
                splitter->setSizes(csizes);
                sidewidth = splitter->sizes()[0];
            }
        }
    }

    active = false;
}

void
<<<<<<< HEAD
AbstractView::setViewsInitialRide()
{
=======
AbstractView::notifyViewStateRestored()
{
    // lets select the first ride if it has not been set,
    // currently required to use DataFilter in any view.
>>>>>>> f63773f0
    if (context->ride == nullptr) {

        // lets select the first ride
        QDateTime now = QDateTime::currentDateTime();
        for (int i = context->athlete->rideCache->rides().count(); i > 0; --i) {
            if (context->athlete->rideCache->rides()[i - 1]->dateTime <= now) {
                context->athlete->selectRideFile(context->athlete->rideCache->rides()[i - 1]->fileName);
                return;
            }
        }

<<<<<<< HEAD
        // otherwise just select the latest ride
        if (context->athlete->rideCache->rides().count() != 0) {
            context->athlete->selectRideFile(context->athlete->rideCache->rides().last()->fileName);
        }
    }
=======
       // otherwise just select the latest ride
       if (context->athlete->rideCache->rides().count() != 0) {
           context->athlete->selectRideFile(context->athlete->rideCache->rides().last()->fileName);
       }
   }
>>>>>>> f63773f0
}

void
AbstractView::notifyViewPerspectiveAdded(Perspective* page)
{
    page->styleChanged(0);
}

void
AbstractView::setSidebar(QWidget *sidebar)
{
    sidebar_ = sidebar;
    splitter->insertWidget(0, sidebar);

    configChanged(CONFIG_APPEARANCE);
}

QString
AbstractView::ourStyleSheet()
{
    return QString::fromUtf8("QScrollBar { background-color: %1; border: 0px; }"
           "QTabWidget { background: %1; }"
           "QTabWidget::pane { border: 1px solid %2; } "
           "QTextEdit { background: %1; color: %7; }"
           "QTextEdit#metadata { background: %3; }"
           "QTreeView { background: %1; }"
           "QScrollBar:vertical {"
           "    border: 0px solid darkGray; "
           "    background:%1;"
           "    width: %4px;    "
           "    margin: 0px 0px 0px 0px;"
           "}"
           "QScrollBar::handle:vertical:hover {"
           "    background: lightGray; "
           ""
           "}"
           "QScrollBar::handle:vertical:pressed {"
           "    background: %6; "
           ""
           "}"
           "QScrollBar::handle:vertical {"
           "    background: darkGray; "
           "    border-radius: %5px; "
           "    min-height: %4px;"
           ""
           "}"
           "QScrollBar::sub-page:vertical { background: %1; }"
           "QScrollBar::add-page:vertical { background: %1; }"
           "QScrollBar::add-line:vertical {"
           "    background: qlineargradient(x1:0, y1:0, x2:1, y2:0,"
           "    stop: 0  rgb(32, 47, 130), stop: 0.5 rgb(32, 47, 130),  stop:1 rgb(32, 47, 130));"
           "    height: px;"
           "    subcontrol-position: bottom;"
           "    subcontrol-origin: margin;"
           "}"
           "QScrollBar::sub-line:vertical {"
           "    background: qlineargradient(x1:0, y1:0, x2:1, y2:0,"
           "    stop: 0  rgb(32, 47, 130), stop: 0.5 rgb(32, 47, 130),  stop:1 rgb(32, 47, 130));"
           "    height: 0px;"
           "    subcontrol-position: top;"
           "    subcontrol-origin: margin;"
           "}"
           "QScrollBar:horizontal {"
           "    border: 0px solid darkGray; "
           "    background-color:%1;"
           "    height: %4px;    "
           "    margin: 1px 1px 1px 1px;"
           "}"
           "QScrollBar::handle:horizontal {"
           "    background: darkGray; "
           "    min-width: 0px;"
           ""
           "}"
           "QScrollBar::sub-page:horizontal { background: %1; }"
           "QScrollBar::add-page:horizontal { background: %1; }"
           "QScrollBar::add-line:horizontal {"
           "    background: qlineargradient(x1:0, y1:0, x2:1, y2:0,"
           "    stop: 0  rgb(32, 47, 130), stop: 0.5 rgb(32, 47, 130),  stop:1 rgb(32, 47, 130));"
           "    width: 0px;"
           "    subcontrol-position: bottom;"
           "    subcontrol-origin: margin;"
           "}"
           "QScrollBar::sub-line:horizontal {"
           "    background: qlineargradient(x1:0, y1:0, x2:1, y2:0,"
           "    stop: 0  rgb(32, 47, 130), stop: 0.5 rgb(32, 47, 130),  stop:1 rgb(32, 47, 130));"
           "    width: 0px;"
           "    subcontrol-position: top;"
           "    subcontrol-origin: margin;"
           "}"
           "QTableWidget::item:hover { color: black; background: lightGray; }"
           "QTreeView::item:hover { color: black; background: lightGray; }"
           "").arg(GColor(CPLOTBACKGROUND).name())
            .arg(GColor(CPLOTGRID).name())
            .arg(GCColor::alternateColor(GColor(CPLOTBACKGROUND)).name())
            .arg(8 * dpiXFactor) // width
            .arg(4 * dpiXFactor) // border radius
            .arg(GColor(CPLOTMARKER).name())
            .arg(GCColor::invertColor(GColor(CPLOTBACKGROUND)).name())
            ;
}

void
AbstractView::configChanged(qint32)
{
    // style that sucker
    if (sidebar_)  sidebar_->setStyleSheet(ourStyleSheet());
}

void
AbstractView::saveState()
{
    // if its not loaded, don't save a blank file !
    if (!loaded) return;

    // run through each perspective and save its charts

    // we do not save all the other Qt properties since
    // we're not interested in them
    // NOTE: currently we support QString, int, double and bool types - beware custom types!!
    QString filename = viewCfgPath + "/" + view + "-perspectives.xml";

    QFile file(filename);
    if (!file.open(QFile::WriteOnly)) {
        QMessageBox msgBox;
        msgBox.setIcon(QMessageBox::Critical);
        msgBox.setText(tr("Problem Saving User GUI configuration"));
        msgBox.setInformativeText(tr("File: %1 cannot be opened for 'Writing'. Please check file properties.").arg(filename));
        msgBox.exec();
        return;
    };
    file.resize(0);
    QTextStream out(&file);
#if QT_VERSION < 0x060000
    out.setCodec("UTF-8");
#endif

    // is just a collection of layout (aka old HomeWindow name-layout.xml)
    out<<"<layouts>\n";

    // so lets run through the perspectives
    foreach(Perspective *page, perspectives_) {

        // write to output stream
        page->toXml(out);
    }
    out<<"</layouts>\n";
    file.close();
}

void
AbstractView::restoreState(bool useDefault)
{
    // restore window state
    QString filename = viewCfgPath + "/" + view + "-perspectives.xml";

    QFileInfo finfo(filename);

    QString content = "";
    bool legacy = false;

    // set content from the default
    if (useDefault) {

        // for getting config
        QNetworkAccessManager nam;

        // remove the current saved version
        QFile::remove(filename);

        // fetch from the goldencheetah.org website
        QString request = QString("%1/%2-perspectives.xml")
                             .arg(VERSION_CONFIG_PREFIX)
                             .arg(view);

        QNetworkReply *reply = nam.get(QNetworkRequest(QUrl(request)));

        if (reply->error() == QNetworkReply::NoError) {

            // lets wait for a response with an event loop
            // it quits on a 5s timeout or reply coming back
            QEventLoop loop;
            QTimer timer;
            timer.setSingleShot(true);
            connect(&timer, SIGNAL(timeout()), &loop, SLOT(quit()));
            connect(reply, SIGNAL(finished()), &loop, SLOT(quit()));
            timer.start(5000);

            // lets block until signal received
            loop.exec(QEventLoop::WaitForMoreEvents);

            // all good?
            if (reply->error() == QNetworkReply::NoError) {
                content = reply->readAll();
            }
        }
    }

    QList<Perspective*>restored;

    //  if we don't have content read from file/resource
    if (content == "") {

        // if no local perspectives file fall back to old
        // layout file (pre-version 3.6) - will get a single perspective,
        // renamed as "Legacy" and prepended to default perspectives,
        // except when useDefault is requested
        if (!finfo.exists() && !useDefault) {
            filename = context->athlete->home->config().canonicalPath() + "/" + view + "-layout.xml";
            legacy = true;
            QFile file(filename);
            if (file.open(QIODevice::ReadOnly)) {
                content = file.readAll();
                file.close();
            }
            if (content != "") {
                // whilst this happens don't show user
                setUpdatesEnabled(false);

                // setup the handler
                QXmlInputSource source;
                source.setData(content);
                QXmlSimpleReader xmlReader;
                ViewParser handler(context, type, useDefault);
                xmlReader.setContentHandler(&handler);
                xmlReader.setErrorHandler(&handler);

                // parse and instantiate the charts
                xmlReader.parse(source);
                restored = handler.perspectives;

                setUpdatesEnabled(true);
            }
        }

        // drop back to what is baked in
        if (!finfo.exists()) {
            filename = QString(":xml/%1-perspectives.xml").arg(view);
            useDefault = true;
        }
        QFile file(filename);
        if (file.open(QIODevice::ReadOnly)) {
            content = file.readAll();
            file.close();
        }
    }

    // if we *still* don't have content then something went
    // badly wrong, so only reset if its not blank
    if (content != "") {

        // whilst this happens don't show user
        setUpdatesEnabled(false);

        // setup the handler
        QXmlInputSource source;
        source.setData(content);
        QXmlSimpleReader xmlReader;
        ViewParser handler(context, type, useDefault);
        xmlReader.setContentHandler(&handler);
        xmlReader.setErrorHandler(&handler);

        // parse and instantiate the charts
        xmlReader.parse(source);
        restored += handler.perspectives;

        setUpdatesEnabled(true);
    }
    if (legacy && restored.count() >= 1) restored[0]->title_ = "Legacy";

    // MUST have at least one
    if (restored.count() == 0)  restored << new Perspective(context, "empty", type);

    // initialise them
    foreach(Perspective *page, restored) appendPerspective(page);

    // default to first one
    perspective_ = perspectives_[0];

    notifyViewStateRestored();
}

void
AbstractView::appendPerspective(Perspective *page)
{
    perspectives_ << page;
    pstack->addWidget(page);
    cstack->addWidget(page->controls());
    page->configChanged(0); // set colors correctly- will have missed from startup
}

bool
AbstractView::importPerspective(QString filename)
{
    Perspective *newone = Perspective::fromFile(context, filename, type);
    if (newone) {
        appendPerspective(newone);
        return true;
    } else {
        // no valid perspective found for this view... (maybe its for another type of view)
        QMessageBox::information(this, tr("Perspective Import"), tr("No perspectives found that are appropriate for the current view."));
        return false;
    }
}

void
AbstractView::exportPerspective(Perspective *p, QString filename)
{
    // write to file
    p->toFile(filename);
}

Perspective *
AbstractView::addPerspective(QString name)
{
    Perspective *page = new Perspective(context, name, type);

    notifyViewPerspectiveAdded(page);

    // append
    appendPerspective(page);
    return page;
}

void
AbstractView::removePerspective(Perspective *p)
{
    if (perspectives_.count() == 1) return; // not allowed to have zero perspectives mate

    int index = perspectives_.indexOf(p);

    if (index < 0) return; // doesn't even exist

    if (p == perspective_) { // need to switch before we zap it!
        Perspective *original = perspective_;

        // switch one after this one (if it exists)
        if (index < (perspectives_.count()-1)) perspective_ = perspectives_[index + 1];
        else if (index > 0) perspective_ = perspectives_[index -1];
        else return; // no no no ???

        // switch to another
        if (original != perspective_)  perspectiveSelected(perspectives_.indexOf(perspective_));

    }

    // we can now remove from view
    pstack->removeWidget(p);
    cstack->removeWidget(p->controls());

    // and model
    perspectives_.removeAt(index);
    delete p;
}

void
AbstractView::swapPerspective(int from, int to) // is actually swapping as only move 1 position at a time
{
    if (from == to) return; // nowt to do in this case.

    // make from always < to
    if (from > to) {
        int hold=from;
        from = to;
        to = hold;
    }

    // is from selected?
    if (perspectives_[from] == perspective_) {
        // remove and re-add to
        QWidget *w = cstack->widget(to);
        cstack->removeWidget(w);
        cstack->insertWidget(from, w);
        w = pstack->widget(to);
        pstack->removeWidget(w);
        pstack->insertWidget(from, w);
    } else {
        // remove and re-add from
        QWidget *w = cstack->widget(from);
        cstack->removeWidget(w);
        cstack->insertWidget(to, w);
        w = pstack->widget(from);
        pstack->removeWidget(w);
        pstack->insertWidget(to, w);
    }
    Perspective *hold = perspectives_[from];
    perspectives_[from] = perspectives_[to];
    perspectives_[to] = hold;
}

void
AbstractView::setPages(QStackedWidget *pages)
{
    pstack = pages;

    // add to mainSplitter
    // now reset the splitter
    mainSplitter->insertWidget(-1, pages);
    mainSplitter->setStretchFactor(0,0);
    mainSplitter->setCollapsible(0, false);
    splitter->insertWidget(-1, mainSplitter);

    // restore sizes
    QString setting = QString("%1/%2").arg(GC_SETTINGS_SPLITTER_SIZES).arg(type);
    QVariant splitterSizes = appsettings->cvalue(context->athlete->cyclist, setting); 

    // new (3.1) mechanism 
    if (splitterSizes.toByteArray().size() > 1 ) {
        splitter->restoreState(splitterSizes.toByteArray());
    } else {

        // use old (v3 or earlier) mechanism
        QVariant splitterSizes = appsettings->cvalue(context->athlete->cyclist, GC_SETTINGS_SPLITTER_SIZES); 
        if (splitterSizes.toByteArray().size() > 1 ) {

            splitter->restoreState(splitterSizes.toByteArray());

        } else {

            // sensible default as never run before!
            QList<int> sizes;

            sizes.append(200);
            sizes.append(context->mainWindow->width()-200);
            splitter->setSizes(sizes);
            
        }
    }
}

void
AbstractView::setBottom(QWidget *widget)
{
    bottom_ = widget;
    bottom_->hide();
    mainSplitter->insertWidget(-1, bottom_);
    mainSplitter->setCollapsible(1, true); // XXX we need a ComparePane widget ...
    mainSplitter->setStretchFactor(1,1);
}

void 
AbstractView::dragEvent(bool x)
{
    setBottomRequested(x);
    context->mainWindow->setToolButtons(); // toolbuttons reflect show/hide status
}

// hide and show bottom - but with a little animation ...
void
AbstractView::setShowBottom(bool x) 
{
    if (x == isShowBottom())
    {
        return;
    }

    // remember last height used when hidind
    if (!x && bottom_) lastHeight = bottom_->height();

    // basic version for now .. remembers and sets horizontal position precisely
    // adding animation should be easy from here


    if (bottom_) {
        if (x) {

            // set to the last value....
            bottom_->show();

            anim->setDuration(lastHeight * 3);
            anim->setEasingCurve(QEasingCurve(QEasingCurve::Linear));
            anim->setKeyValueAt(0,mainSplitter->maxhpos()-22);
            anim->setKeyValueAt(1,mainSplitter->maxhpos()-(lastHeight+22));
            anim->start();

        } else {

            // need a hide animator to hide on timeout
            //anim->setDuration(200);
            //anim->setEasingCurve(QEasingCurve(QEasingCurve::Linear));
            //anim->setKeyValueAt(0,mainSplitter->maxhpos()-(lastHeight+22));
            //anim->setKeyValueAt(1,mainSplitter->maxhpos()-22);
            //anim->start();

            bottom_->hide();
        }
    }
}

void
AbstractView::setBlank(BlankStatePage *blank)
{
    blank_ = blank;
    blank->hide();
    stack->insertWidget(1, blank); // blank state always at index 1

    // and when stuff happens lets check
    connect(blank, SIGNAL(closeClicked()), this, SLOT(checkBlank()));
    connect(context, SIGNAL(rideAdded(RideItem*)), this, SLOT(checkBlank()));
    connect(context, SIGNAL(rideDeleted(RideItem*)), this, SLOT(checkBlank()));
    connect(context, SIGNAL(configChanged(qint32)), this, SLOT(checkBlank()));
    connect(trainDB, SIGNAL(dataChanged()), this, SLOT(checkBlank()));

}


void
AbstractView::sidebarChanged()
{
    // wait for main window to catch up
    if (sidebar_ == NULL) return;

    // tell main window qmenu we changed
    if (context->mainWindow->init) context->mainWindow->showhideSidebar->setChecked(_sidebar);

    if (sidebarEnabled()) {

        setUpdatesEnabled(false);

        sidebar_->show();

        // Restore sizes
        QString setting = QString("%1/%2").arg(GC_SETTINGS_SPLITTER_SIZES).arg(type);
        QVariant splitterSizes = appsettings->cvalue(context->athlete->cyclist, setting);
        if (splitterSizes.toByteArray().size() > 1 ) {
            splitter->restoreState(splitterSizes.toByteArray());
            splitter->setOpaqueResize(true); // redraw when released, snappier UI
        }

        // if it was collapsed we need set to at least 200
        // unless the mainwindow isn't big enough
        if (sidebar_->width()<10) {
            int size = width() - 200 * dpiXFactor;
            if (size>(200* dpiXFactor)) size = 200* dpiXFactor;

            QList<int> sizes;
            sizes.append(size);
            sizes.append(width()-size);
            splitter->setSizes(sizes);
        }

        notifyViewSidebarChanged();

        setUpdatesEnabled(true);

    } else sidebar_->hide();
}

void
AbstractView::setPerspectives(QComboBox *perspectiveSelector, bool selectChart)
{
    perspectiveactive=true;

    // lazy load of charts- only do it when this view is selected
    if (!loaded)  restoreState(false);

    perspectiveSelector->clear();
    foreach(Perspective *page, perspectives_) {
        perspectiveSelector->addItem(page->title_);
    }
    perspectiveSelector->addItem(tr("Add New Perspective..."));
    perspectiveSelector->addItem(tr("Manage Perspectives..."));
    perspectiveSelector->insertSeparator(perspectives_.count());
    perspectiveactive=false;

    // if we only just loaded the charts and views, we need to select
    // one to get the ride item and date range selected
    if (!loaded || selectChart) {
        loaded = true;

        // generally we just go to the first perspective, but we allow
        // the views to override the default perspective (if required)
        perspectiveSelected(getViewSpecificPerspective());

        // due to visibility optimisation we need to force the first tab to be selected in tab mode
        if (perspective_->currentStyle == 0 && perspective_->charts.count()) perspective_->tabSelected(0);
    }
}


void
AbstractView::perspectiveSelected(int index)
{
    if (perspectiveactive || index <0) return;

    // switch the stack to show the one selected
    // and set the date / ride property to help
    // it catch up with what it missed whilst we
    // were looking at another perspective
    if (index < perspectives_.count()) {

        setUpdatesEnabled(false);

        perspective_ = perspectives_[index];

        // switch to this perspective's charts and controls
        pstack->setCurrentIndex(index);
        cstack->setCurrentIndex(index);
        pstack->show();
        cstack->show();

        // set tiled status for this view so MainWindow::toggleStyle works appropriately
        _tiled = perspective_->currentStyle == 2 ? true : false;

        // set properties on the perspective as they propagate to charts
        RideItem *notconst = (RideItem*)context->currentRideItem();
        perspective_->setProperty("ride", QVariant::fromValue<RideItem*>(notconst));
        perspective_->setProperty("dateRange", QVariant::fromValue<DateRange>(context->currentDateRange()));

        setUpdatesEnabled(true);
    }
}


void
AbstractView::tileModeChanged()
{
    if (perspective_) perspective_->setStyle(isTiled() ? 2 : 0);
}

void
AbstractView::selectionChanged()
{
    // we got selected..
    if (isSelected()) {

        // makes sure menu now reflects our setting
        context->mainWindow->showhideSidebar->setChecked(_sidebar);

        // or do we need to show blankness?
        if (isBlank() && blank_ && perspective_ && blank_->canShow()) {

            splitter->hide();
            blank()->show();

            stack->setCurrentIndex(1);

        } else if (blank_ && perspective_) {

            blank()->hide();
            splitter->show();

            emit onSelectionChanged(); // give view a change to prepare
            page()->selected(); // select the view

            stack->setCurrentIndex(0);
        }
    } else {

        emit onSelectionChanged(); // give view a change to clear

    }
}

void
AbstractView::resetLayout( QComboBox *perspectiveSelector)
{
    // delete all current perspectives
    foreach(Perspective *p, perspectives_) {
        pstack->removeWidget(p);
        cstack->removeWidget(p->controls());
        delete p;
    }
    perspectives_.clear();

    // reload from default (website / baked in)
    restoreState(true);

    // set the new perspectives and do initial selections
    setPerspectives(perspectiveSelector, true);
}

void
AbstractView::addChart(GcWinID id)
{
    if (perspective_) perspective_->appendChart(id);
}

void
AbstractView::checkBlank()
{
    if (loaded) selectionChanged(); // run through the code again
}

void
AbstractView::setBottomRequested(bool x)
{
    bottomRequested = x;
    setShowBottom(x);
}

void
AbstractView::setHideBottomOnIdle(bool x)
{
    bottomHideOnIdle = x;
}

void
AbstractView::onIdle()
{
    if (bottomHideOnIdle)
    {
        setShowBottom(false);
    }
}

void
AbstractView::onActive()
{
    if (bottomRequested)
    {
        setShowBottom(true);
    }
}

//
// view layout parser - reads in athletehome/xxx-layout.xml
//
bool ViewParser::startDocument()
{
    page = NULL;
    chart = NULL;
    return true;
}

bool ViewParser::endElement( const QString&, const QString&, const QString &qName )
{
    if (qName == "chart" && chart && page) { // add chart to homewindow
        page->addChart(chart);
    }

    if (qName == "layout" && page) {

        // one we just did needs resolving translate the charts and add to the perspective

        // are we english language?
        QVariant lang = appsettings->value(NULL, GC_LANG, QLocale::system().name());
        bool english = lang.toString().startsWith("en") ? true : false;

        // translate the metrics, but only if the built-in "default.XML"s are read (and only for LTM charts)
        // and only if the language is not English (i.e. translation is required).

        if (useDefault && !english) {

            // translate the titles
            Perspective::translateChartTitles(page->charts);

            // translate the LTM settings
            for (int i=0; i<page->charts.count(); i++) {
                // find out if it's an LTMWindow via dynamic_cast
                LTMWindow* ltmW = dynamic_cast<LTMWindow*> (page->charts[i]);
                if (ltmW) {
                    // the current chart is an LTMWindow, let's translate

                    // now get the LTMMetrics
                    LTMSettings workSettings = ltmW->getSettings();
                    // replace name and unit for translated versions
                    workSettings.translateMetrics(GlobalContext::context()->useMetricUnits);
                    ltmW->applySettings(workSettings);
                }
            }
        }

        page->styleChanged(style);
    }
    return true;
}

bool ViewParser::startElement( const QString&, const QString&, const QString &name, const QXmlAttributes &attrs )
{
    if (name == "layout") {

        QString name="General";
        int typetouse=type;
        int trainswitch=0;
        QString expression;
        for(int i=0; i<attrs.count(); i++) {
            if (attrs.qName(i) == "style") {
                style = Utils::unprotect(attrs.value(i)).toInt();
            }
            if (attrs.qName(i) == "name") {
                name =  Utils::unprotect(attrs.value(i));
            }
            if (attrs.qName(i) == "expression") {
                expression = Utils::unprotect(attrs.value(i));
            }
            if (attrs.qName(i) == "type") {
                typetouse = Utils::unprotect(attrs.value(i)).toInt();
            }
            if (attrs.qName(i) == "trainswitch") {
                trainswitch = attrs.value(i).toInt();
            }
        }

        // we need a new perspective for this view type
        page = new Perspective(context, name, typetouse);
        page->setExpression(expression);
        page->setTrainSwitch(trainswitch);
        perspectives.append(page);
    }
    else if (name == "chart") {

        QString name="", title="", typeStr="";
        GcWinID type;

        // get attributes
        for(int i=0; i<attrs.count(); i++) {
            if (attrs.qName(i) == "name") name = Utils::unprotect(attrs.value(i));
            if (attrs.qName(i) == "title") title = Utils::unprotect(attrs.value(i));
            if (attrs.qName(i) == "id")  typeStr = Utils::unprotect(attrs.value(i));
        }

        // new chart
        type = static_cast<GcWinID>(typeStr.toInt());
        chart = GcWindowRegistry::newGcWindow(type, context);
        if (chart != NULL) {
            chart->hide();
            chart->setProperty("title", QVariant(title));
        }
    }
    else if (name == "property") {

        QString name, type, value;

        // get attributes
        for(int i=0; i<attrs.count(); i++) {
            if (attrs.qName(i) == "name") name = Utils::unprotect(attrs.value(i));
            if (attrs.qName(i) == "value") value = Utils::unprotect(attrs.value(i));
            if (attrs.qName(i) == "type")  type = Utils::unprotect(attrs.value(i));
        }

        // set the chart property
        if (type == "int" && chart) chart->setProperty(name.toLatin1(), QVariant(value.toInt()));
        if (type == "double" && chart) chart->setProperty(name.toLatin1(), QVariant(value.toDouble()));

        // deprecate dateRange asa chart property THAT IS DSAVED IN STATE
        if (type == "QString" && name != "dateRange" && chart) chart->setProperty(name.toLatin1(), QVariant(QString(value)));
        if (type == "QDate" && chart) chart->setProperty(name.toLatin1(), QVariant(QDate::fromString(value)));
        if (type == "bool" && chart) chart->setProperty(name.toLatin1(), QVariant(value.toInt() ? true : false));
        if (type == "LTMSettings" && chart) {
            QByteArray base64(value.toLatin1());
            QByteArray unmarshall = QByteArray::fromBase64(base64);
            QDataStream s(&unmarshall, QIODevice::ReadOnly);
            LTMSettings x;
            s >> x;
            chart->setProperty(name.toLatin1(), QVariant().fromValue<LTMSettings>(x));
        }

    }
    return true;
}

bool ViewParser::characters( const QString&)
{
    return true;
}


bool ViewParser::endDocument()
{
    return true;
}<|MERGE_RESOLUTION|>--- conflicted
+++ resolved
@@ -148,15 +148,10 @@
 }
 
 void
-<<<<<<< HEAD
-AbstractView::setViewsInitialRide()
-{
-=======
 AbstractView::notifyViewStateRestored()
 {
     // lets select the first ride if it has not been set,
     // currently required to use DataFilter in any view.
->>>>>>> f63773f0
     if (context->ride == nullptr) {
 
         // lets select the first ride
@@ -168,19 +163,11 @@
             }
         }
 
-<<<<<<< HEAD
-        // otherwise just select the latest ride
-        if (context->athlete->rideCache->rides().count() != 0) {
-            context->athlete->selectRideFile(context->athlete->rideCache->rides().last()->fileName);
-        }
-    }
-=======
        // otherwise just select the latest ride
        if (context->athlete->rideCache->rides().count() != 0) {
            context->athlete->selectRideFile(context->athlete->rideCache->rides().last()->fileName);
        }
    }
->>>>>>> f63773f0
 }
 
 void
