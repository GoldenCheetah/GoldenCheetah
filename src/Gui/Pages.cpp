--- conflicted
+++ resolved
@@ -2820,23 +2820,11 @@
         add->setFlags(add->flags() | Qt::ItemIsEditable);
 
         // tab name
-<<<<<<< HEAD
-        add->setText(0, season.name);
-        // type
-        add->setText(1, Season::types[static_cast<int>(season.type)]);
-        // from
-        add->setText(2, season.getStart().toString(tr("ddd MMM d, yyyy")));
-        // to
-        add->setText(3, season.getEnd().toString(tr("ddd MMM d, yyyy")));
-        // guid -- hidden
-        add->setText(4, season.id().toString());
-=======
         add->setText(0, specialTabs.displayName(field.tab));
         // field name
         add->setText(1, specials.displayName(field.name));
         // values
         add->setText(3, field.values.join(","));
->>>>>>> 9e5980f8
 
         // type button
         add->setTextAlignment(2, Qt::AlignHCenter);
