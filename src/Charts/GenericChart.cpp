--- conflicted
+++ resolved
@@ -151,13 +151,9 @@
     return true;
 }
 
-<<<<<<< HEAD
 #if QT_VERSION < 0x060000
 // In Qt 6, QStringList is a QVector<QString>, so we don't need an additional overload
-// helper for python
-=======
 // helper for python - no aggregateby, no annotations
->>>>>>> 408709c1
 bool
 GenericChart::addCurve(QString name, QVector<double> xseries, QVector<double> yseries, QStringList fseries, QString xname, QString yname,
                       QStringList labels, QStringList colors, int line, int symbol, int size, QString color, int opacity, bool opengl,
@@ -165,27 +161,11 @@
 {
     QVector<QString> flist;
     for(int i=0; i<fseries.count(); i++) flist << fseries.at(i);
-<<<<<<< HEAD
-    newSeries << GenericSeriesInfo(name, xseries, yseries, flist, xname, yname, labels, colors, line, symbol, size, color, opacity, opengl, legend, datalabels, fill);
-    return true;
-}
-#endif
-
-// add a label to a series
-bool
-GenericChart::annotateLabel(QString name, QStringList list)
-{
-    // add to the curve
-    for(int i=0; i<newSeries.count(); i++)
-        if (newSeries[i].name == name)
-            newSeries[i].annotateLabels << list;
-
-=======
     newSeries << GenericSeriesInfo(name, xseries, yseries, flist, xname, yname, labels, colors, line, symbol, size, color, opacity,
                                    opengl, legend, datalabels, fill, RideMetric::Average, QList<GenericAnnotationInfo>());
->>>>>>> 408709c1
     return true;
 }
+#endif
 
 // configure axis, after curves added
 bool
