/*
 * Copyright (c) 2010 Mark Liversedge (liversedge@gmail.com)
 *
 * This program is free software; you can redistribute it and/or modify it
 * under the terms of the GNU General Public License as published by the Free
 * Software Foundation; either version 2 of the License, or (at your option)
 * any later version.
 *
 * This program is distributed in the hope that it will be useful, but WITHOUT
 * ANY WARRANTY; without even the implied warranty of MERCHANTABILITY or
 * FITNESS FOR A PARTICULAR PURPOSE.  See the GNU General Public License for
 * more details.
 *
 * You should have received a copy of the GNU General Public License along
 * with this program; if not, write to the Free Software Foundation, Inc., 51
 * Franklin Street, Fifth Floor, Boston, MA  02110-1301  USA
 */

#ifndef _GC_LTMSettings_h
#define _GC_LTMSettings_h 1
#include "GoldenCheetah.h"

#include <QtGui>
#include <QList>
#include <QDialog>
#include <QDataStream>
#include <QMessageBox>

#include <qwt_plot.h>
#include <qwt_plot_marker.h>
#include <qwt_plot_curve.h>
#include <qwt_plot_grid.h>
#include <qwt_scale_draw.h>
#include <qwt_symbol.h>

#include "RideFile.h" // for SeriesType
#include "Specification.h" // for SeriesType
#include "RideMetric.h" // for RideMetric::MetricType

class LTMTool;
class LTMSettings;
class Context;
class RideMetric;
class RideBest;

// change history for LTMSettings
// Prior to 13 no history was maintained
// Version   Date        Who              Description
// 13        25 Jul 2015 Mark Liversedge  Update to charts.xml to show version number
// 14        13 Aug 2015 Mark Liversedge  Added formula metric type
// 15        13 Aug 2015 Mark Liversedge  Added formula aggregation type Avg, Total, Low etc
// 16        14 Aug 2015 Mark Liversedge  Added curve specific filter
// 17        01 Nov 2017 Ale Martinez     Added Daily Measure type (Body/Hrv)
// 18        05 Jan 2018 Mark Liversedge  Performance tests and weekly performances
// 19        07 Jan 2018 Mark Liversedge  Flagged as possibly submaximal weekly best
<<<<<<< HEAD
// 20        14 Sep 2018 Riccio Clista    Added IgnoreZeros

#define LTM_VERSION_NUMBER 20
=======
// 20        15 Apr 2019 Ale Martinez     Added run flag to Estimate
// 21        31 Jul 2019 Ale Martinez     Added perfSymbol for Banister

#define LTM_VERSION_NUMBER 21
>>>>>>> 69b0dd3c

// group by settings
#define LTM_DAY     1
#define LTM_WEEK    2
#define LTM_MONTH   3
#define LTM_YEAR    4
#define LTM_TOD     5
#define LTM_ALL     6

// type of metric
#define METRIC_DB          1
#define METRIC_PM          2
#define METRIC_META        3
#define METRIC_MEASURE     4 // DEPRECATED DO NOT USE
#define METRIC_BEST        5
#define METRIC_ESTIMATE    6
#define METRIC_STRESS      7
#define METRIC_FORMULA     8
#define METRIC_D_MEASURE   9
#define METRIC_PERFORMANCE 10
#define METRIC_BANISTER    11

// type of estimate
#define ESTIMATE_WPRIME  0
#define ESTIMATE_CP      1
#define ESTIMATE_FTP     2
#define ESTIMATE_PMAX    3
#define ESTIMATE_BEST    4
#define ESTIMATE_EI      5
#define ESTIMATE_VO2MAX  6

// type of stress
#define STRESS_STS          0
#define STRESS_LTS          1
#define STRESS_SB           2
#define STRESS_RR           3
#define STRESS_PLANNED_STS  4
#define STRESS_PLANNED_LTS  5
#define STRESS_PLANNED_SB   6
#define STRESS_PLANNED_RR   7
#define STRESS_EXPECTED_STS 8
#define STRESS_EXPECTED_LTS 9
#define STRESS_EXPECTED_SB  10
#define STRESS_EXPECTED_RR  11

// type of banister curve
#define BANISTER_NTE         0
#define BANISTER_PTE         1
#define BANISTER_PERFORMANCE 2
#define BANISTER_CP          3

// type of values
#define VALUES_CALCULATED   0
#define VALUES_PLANNED      1
#define VALUES_EXPECTED     2

// We catalogue each metric and the curve settings etc here
class MetricDetail {
    public:

    MetricDetail() : type(METRIC_DB), stack(false), hidden(false), model(""), formulaType(RideMetric::Average), name(""), 
                     metric(NULL), stressType(0), measureGroup(0), measureField(0), tests(true), perfs(true), perfSymbol("power_index"),
                     smooth(false), trendtype(0), topN(0), lowestN(0), topOut(0), baseline(0.0), 
                     curveStyle(QwtPlotCurve::Lines), symbolStyle(QwtSymbol::NoSymbol),
                     penColor(Qt::black), penAlpha(0), penWidth(1.0), penStyle(0),
                     brushColor(Qt::black), brushAlpha(0), fillCurve(false), labels(false),
                     ignoreZeros(false), curve(NULL) {}

    bool operator< (MetricDetail right) const { return name.localeAwareCompare(right.name) < 0; }

    int type;
    bool stack; // should this be stacked?
    bool hidden; // should this be hidden ? (toggled via clicking on legend)

    QString model; // short code for model selected
    int estimate; // 0-4 for W', CP, FTP, PMAX
    int estimateDuration;       // n x units below for seconds
    int estimateDuration_units; // 1=secs, 60=mins, 3600=hours
    bool wpk; // absolute or wpk 
    bool run; // cycling or running

    // for FORMULAs
    QString formula;
    RideMetric::MetricType formulaType;

    // for METRICS
    QString symbol;
    QString bestSymbol;
    QString name, units;
    const RideMetric *metric;

    // for BESTS
    int duration;       // n x units below for seconds
    int duration_units; // 1=secs, 60=mins, 3600=hours
    RideFile::SeriesType series; // what series are we doing the peak for

    // for STRESS
    int stressType;     // 0-LTS 1-STS 2-SB 3-RR

    // for DAILY MEASURES
    int measureGroup;   // 0-BODY 1-HRV
    int measureField;   // Weight, RMSSD, etc.

    // for PERFORMANCES
    bool tests;
    bool perfs;
    bool submax;

    // for Banister
    QString perfSymbol;

    // GENERAL SETTINGS FOR A METRIC
    QString uname, uunits; // user specified name and units (axis choice)

    // user configurable settings
    bool smooth;         // smooth the curve
    int trendtype;       // 0 - no trend, 1 - linear, 2 - quadratic
    int topN;            // highlight top N points
    int lowestN;            // highlight top N points
    int topOut;          // highlight N ranked outlier points
    double baseline;     // baseline for chart

    // filter
    bool showOnPlot;
    int filter;         // 0 no filter, 1 = include, 2 = exclude
    double from, to;

    QString datafilter;

    // curve type and symbol
    QwtPlotCurve::CurveStyle curveStyle;      // how should this metric be plotted?
    QwtSymbol::Style symbolStyle;             // display a symbol

    // pen
    QColor penColor;
    int penAlpha;
    double penWidth;
    int penStyle;

    // brush
    QColor brushColor;
    int brushAlpha;

    // fill curve
    bool fillCurve;

    // text labels against values
    bool labels;

    // ignore zeros in plot
    bool ignoreZeros;

    // curve on the chart to spot this...
    QwtPlotCurve *curve;
};

// so we can marshal and unmarshall LTMSettings when we save
// asa QVariant we need to provide our own functions to
// do this
QDataStream &operator<<(QDataStream &out, const LTMSettings &settings);
QDataStream &operator>>(QDataStream &in, LTMSettings &settings);

// used to maintain details about the metrics being plotted
class LTMSettings {

    public:

        LTMSettings() {
#if QT_VERSION < 0x060000
            // we need to register the stream operators
            qRegisterMetaTypeStreamOperators<LTMSettings>("LTMSettings");
#endif
            bests = NULL;
            ltmTool = NULL;
        }

        void writeChartXML(QDir, QList<LTMSettings>);
        void readChartXML(QDir, bool, QList<LTMSettings>&charts);
        void translateMetrics(bool useMetricUnits);

        QString name;
        QString title;
        QDateTime start;
        QDateTime end;
        int groupBy;
        bool shadeZones;
        bool showData;
        bool legend;
        bool events;
        bool stack;
        int stackWidth;

        Specification specification;
        QList<MetricDetail> metrics;
        QList<RideBest> *bests;

        LTMTool *ltmTool;
        QString field1, field2;
};
Q_DECLARE_METATYPE(LTMSettings);

class EditChartDialog : public QDialog
{
    Q_OBJECT
    G_OBJECT


    public:
        EditChartDialog(Context *, LTMSettings *, QList<LTMSettings>);

    public slots:
        void okClicked();
        void cancelClicked();

    private:
        Context *context;
        LTMSettings *settings;

        QList<LTMSettings> presets;
        QLineEdit *chartName;
        QPushButton *okButton, *cancelButton;
};

#endif<|MERGE_RESOLUTION|>--- conflicted
+++ resolved
@@ -53,16 +53,11 @@
 // 17        01 Nov 2017 Ale Martinez     Added Daily Measure type (Body/Hrv)
 // 18        05 Jan 2018 Mark Liversedge  Performance tests and weekly performances
 // 19        07 Jan 2018 Mark Liversedge  Flagged as possibly submaximal weekly best
-<<<<<<< HEAD
-// 20        14 Sep 2018 Riccio Clista    Added IgnoreZeros
-
-#define LTM_VERSION_NUMBER 20
-=======
 // 20        15 Apr 2019 Ale Martinez     Added run flag to Estimate
 // 21        31 Jul 2019 Ale Martinez     Added perfSymbol for Banister
-
-#define LTM_VERSION_NUMBER 21
->>>>>>> 69b0dd3c
+// 22        06 Mar 2024 Riccio Clista    Added IgnoreZeros
+
+#define LTM_VERSION_NUMBER 22
 
 // group by settings
 #define LTM_DAY     1
