/*
 * Copyright (c) 2020 Mark Liversedge (liversedge@gmail.com)
 *
 * This program is free software; you can redistribute it and/or modify it
 * under the terms of the GNU General Public License as published by the Free
 * Software Foundation; either version 2 of the License, or (at your option)
 * any later version.
 *
 * This program is distributed in the hope that it will be useful, but WITHOUT
 * ANY WARRANTY; without even the implied warranty of MERCHANTABILITY or
 * FITNESS FOR A PARTICULAR PURPOSE.  See the GNU General Public License for
 * more details.
 *
 * You should have received a copy of the GNU General Public License along
 * with this program; if not, write to the Free Software Foundation, Inc., 51
 * Franklin Street, Fifth Floor, Boston, MA  02110-1301  USA
 */

#ifndef _GC_GenericChart_h
#define _GC_GenericChart_h 1

#include "GoldenCheetah.h"
#include "Settings.h"
#include "Context.h"
#include "Athlete.h"
#include "Colors.h"
#include "RCanvas.h"
#include "RideMetric.h"

#include "GenericSelectTool.h"
#include "GenericLegend.h"

#include <QScrollArea>

// a chart annotation
class GenericAnnotationInfo {

    public:

        enum annotationType { None, Label, VLine, HLine, LR, Voronoi };
        typedef annotationType AnnotationType;
        AnnotationType type;

        GenericAnnotationInfo(AnnotationType type) : type(type) {}

        // labels
        QStringList labels;

        // voronoi
        QString vname;
        QVector<double> vx, vy; //voronoi digram

        // vline and hline
        Qt::PenStyle linestyle; // also used by LR
        double value;
        QString text;

        QString color; // color name eg. red or #fefefe

        // linear regression
        double slope, intercept, r2;
};

// keeping track of the series info
class GenericSeriesInfo {

    public:

        GenericSeriesInfo(QString name, QVector<double> xseries, QVector<double> yseries, QVector<QString> fseries, QString xname, QString yname,
                      QStringList labels, QStringList colors, int line, int symbol, int size, QString color, int opacity, bool opengl,
                      bool legend, bool datalabels, bool fill, RideMetric::MetricType aggregateby, QList<GenericAnnotationInfo> annotations) :
                      user1(NULL), user2(NULL), user3(NULL), user4(NULL),
                      name(name), xseries(xseries), yseries(yseries), fseries(fseries), xname(xname), yname(yname),
                      labels(labels), colors(colors),
                      line(line), symbol(symbol), size(size), color(color), opacity(opacity), opengl(opengl), legend(legend), datalabels(datalabels), fill(fill),
                      aggregateby(aggregateby), annotations(annotations)
                      {}

        GenericSeriesInfo() :
            user1(NULL), user2(NULL), user3(NULL), user4(NULL),
            line(static_cast<int>(Qt::PenStyle::SolidLine)),
            symbol(0), size(2.00), //XXX todo
            color("red"), opacity(100.0), opengl(true), legend(true), datalabels(false), fill(false)
        {}

        // available for use (e.g. UserChartSettings)
        void *user1, *user2, *user3, *user4;
        QString string1, string2, string3, string4;

        // properties, from setCurve(...)
        QString name;
        QString group;
        QVector<double> xseries;
        QVector<double> yseries;
        QVector<QString> fseries;
        QString xname;
        QString yname;
        QStringList labels;
        QStringList colors;
        int line;
        int symbol;
        double size;
        QString color;
        int opacity;
        bool opengl;
        bool legend;
        bool datalabels;
        bool fill;
        RideMetric::MetricType aggregateby;

        QList<GenericAnnotationInfo> annotations;
};


class GenericChartInfo {

    // not actually used by genericchart as the info
    // is all maintained within the chart itself, but
    // can be used by others when configuring a chart
    // so for example is used by the UserChartSettings
    // dialog
    public:

        // default values, better here than spread across the codebase.
        GenericChartInfo() : localinfo(NULL), type(1), animate(false), legendpos(2), stack(false), orientation(Qt::Vertical), scale(1.0), intervalrefresh(false) {}

        // available for use (e.g. UserChartSettings)
        void *localinfo;

        QString title;
        QString description;

        int type;
        bool animate;
        int legendpos;
        bool stack; // stack series instead of on same chart
        int orientation; // layout horizontal or vertical
        double scale; // scale font sizes
        QColor bgcolor; // background color of plots and legends
        bool intervalrefresh; // connect to interval refresh signals
};

// general axis info
class GenericAxisInfo {

    public:
        enum axisinfoType { CONTINUOUS=0,                 // Continious range
                            DATERANGE=1,                  // Date
                            TIME=2,                       // Duration, Time
                            CATEGORY=3,                   // labelled with categories
                            LAST=3                        // maintain as list grows
                          };
        typedef enum axisinfoType AxisInfoType;

        enum axisgroupbyType { NONE=0,                    // no grouping
                               DAY=1,                     // group to day, e.g. aggregate 2-a-days
                               WEEK=2,                    // week, starting on Monday (make configurable later?)
                               MONTH=3,                   // calendar month
                               YEAR=4                     // calendar year
                          };

        typedef enum axisgroupbyType AxisGroupBy;

        // used for settings / user interaction
        static QString axisTypeDescription(AxisInfoType x) {
            switch (x) {
            default:
            case CONTINUOUS: return (QObject::tr("Continuous")); break;
            case DATERANGE: return (QObject::tr("Date")); break;
            case TIME: return (QObject::tr("Time")); break;
            case CATEGORY: return (QObject::tr("Category")); break;
            }
        }

        GenericAxisInfo(QString name, bool visible, int align, double min, double max,
                      int type, QString labelcolor, QString color, bool log, QStringList categories, double smooth=0, int groupby=0) :
                      type(static_cast<AxisInfoType>(type)),
                      name(name), align(static_cast<Qt::AlignmentFlag>(align)),
                      minx(min), maxx(max), visible(visible), log(log),
                      labelcolorstring(labelcolor), axiscolorstring(color), categories(categories),
                      smooth(smooth), groupby(static_cast<AxisGroupBy>(groupby))
                      {}

        GenericAxisInfo() : type(AxisInfoType::CONTINUOUS), orientation(Qt::Vertical), align(Qt::AlignLeft),
                            miny(0), maxy(0), minx(0), maxx(0), visible (true), fixed(false), log(false),
                            minorgrid(false), majorgrid(true), labelcolor(GColor(CPLOTMARKER)),
                            axiscolor(GColor(CPLOTMARKER)), smooth(0), groupby(NONE) {}

        static int findAxis(QList<GenericAxisInfo>infos, QString name) {
            for (int i=0; i<infos.count(); i++)
                if (infos[i].name == name)
                    return i;
            return -1; // not found
        }

        GenericAxisInfo(Qt::Orientations orientation, QString name) : name(name), orientation(orientation) {
            miny=maxy=minx=maxx=0;
            fixed=log=false;
            visible=minorgrid=majorgrid=true;
            type=CONTINUOUS;
            smooth=0;
            groupby=NONE;
            axiscolor=labelcolor=GColor(CPLOTMARKER);
        }

        void point(double x, double y) {
            if (fixed) return;
            if (x>maxx) maxx=x;
            if (x<minx) minx=x;
            if (y>maxy) maxy=y;
            if (y<miny) miny=y;
        }

        double min() {
            if (orientation == Qt::Horizontal) return minx;
            else return miny;
        }
        double max() {
            if (orientation == Qt::Horizontal) return maxx;
            else return maxy;
        }

        Qt::AlignmentFlag locate() {
            return align;
        }

        // series we are associated with
        QList<QAbstractSeries*> series;
        QList<QAbstractSeries*> decorations;

        // data is all public to avoid tedious get/set
        AxisInfoType type; // what type of axis is this?
        QString name;
        Qt::Orientations orientation;
        Qt::AlignmentFlag align;
        double miny, maxy, minx, maxx; // updated as we see points, set the range
        bool visible,fixed, log, minorgrid, majorgrid; // settings
        QColor labelcolor, axiscolor; // aesthetics
        QString labelcolorstring, axiscolorstring;
        QStringList categories;

        // aggregation and smoothing
        double smooth;
        AxisGroupBy groupby;
};

// keeping track of all our plots
class GenericPlot;
class GenericPlotInfo {

    public:

        // when working out what to do with existing plots
        enum { init, active, matched, deleteme } state;

        // initial
        GenericPlotInfo(QString xaxis) : state(init), plot(NULL), xaxis(xaxis) {}

        bool matches(const GenericPlotInfo &other) const {
            // we need to have same series and same xaxis
            if (other.xaxis != xaxis) return false;

            // same number of series
            if (other.series.count() != series.count()) return false;

            // all my series are in their series?
            foreach(GenericSeriesInfo info, series) {
                bool found=false;
                // is in other?
                foreach(GenericSeriesInfo oinfo, other.series) {
                    if (oinfo.name == info.name && oinfo.yname == info.yname && oinfo.xname == info.xname)
                        found=true;
                }
                if (found == false) return false;
            }
            return true;
        }

        static int findPlot(const QList<GenericPlotInfo>list, const GenericPlotInfo findme) {
            for(int i=0; i<list.count(); i++) {
                // find a plot with same xaxis and series
                if (list[i].matches(findme))
                    return i;
            }
            return -1;
        }

        // the plot object created- and then matched against
        GenericPlot *plot;

        // axes
        QString xaxis;

        QList<GenericSeriesInfo> series;
        QList<GenericAxisInfo> axes;
};

// the chart
class ChartSpace;
class GenericChart : public QWidget {

    Q_OBJECT

    public:

        friend class GenericSelectTool;
        friend class GenericLegend;

        GenericChart(QWidget *parent, Context *context);

    public slots:

        // set chart settings
        bool initialiseChart(QString title, int type, bool animate, int legendpos, bool stack, int orientation, double scale=1.0f);

        // add a curve, associating an axis
        bool addCurve(QString name, QVector<double> xseries, QVector<double> yseries, QVector<QString> fseries, QString xname, QString yname,
                      QStringList labels, QStringList colors,
                      int line, int symbol, int size, QString color, int opacity, bool opengl, bool legend, bool datalabels,
                      bool fill, RideMetric::MetricType mtype, QList<GenericAnnotationInfo>annotations);

<<<<<<< HEAD
#if QT_VERSION < 0x060000
        // In Qt 6, QStringList is a QVector<QString>, so we don't need an additional overload

        // helper for Python charts fseries is a stringlist
=======
        // helper for Python and R charts fseries is a stringlist
>>>>>>> 408709c1
        bool addCurve(QString name, QVector<double> xseries, QVector<double> yseries, QStringList fseries, QString xname, QString yname,
                      QStringList labels, QStringList colors,
                      int line, int symbol, int size, QString color, int opacity, bool opengl, bool legend, bool datalabels, bool fill);
#endif

        // configure axis, after curves added
        bool configureAxis(QString name, bool visible, int align, double min, double max,
                      int type, QString labelcolor, QString color, bool log, QStringList categories);

        // plot background
        void setBackgroundColor(QColor);
        void setGraphicsItem(QGraphicsItem *item);

        // post processing clean up / add decorations / helpers etc
        void finaliseChart();

        // config changed?
        void configChanged(qint32);

    protected:

        // legend and selector need acces to these
        QVBoxLayout *mainLayout;
        QHBoxLayout *lrLayout;

        // chart settings
        QString title;
        int type;
        bool animate;
        int legendpos;
        bool stack; // stack series instead of on same chart
        int orientation; // layout horizontal or vertical
        double scale;
        QColor bgcolor;
        double smooth;
        GenericAxisInfo::AxisGroupBy groupby;

        // once series, axis etc have all been
        // cached, we need to pre-process the data
        // before setting up plots.
        void preprocessData();

        // when we get new settings/calls we
        // collect together to prepare before
        // actually creating plots since we want
        // to see the whole picture- try to reuse
        // plots as much as possible to avoid
        // the cost of creating new ones.
        QList<GenericSeriesInfo> newSeries;
        QList<GenericAxisInfo> newAxes;

        // active plots
        QList<GenericPlotInfo> currentPlots;

    private:
        Context *context;
        QScrollArea *stackFrame;
        QGraphicsItem *item;
        bool blocked;
};
#endif<|MERGE_RESOLUTION|>--- conflicted
+++ resolved
@@ -319,14 +319,10 @@
                       int line, int symbol, int size, QString color, int opacity, bool opengl, bool legend, bool datalabels,
                       bool fill, RideMetric::MetricType mtype, QList<GenericAnnotationInfo>annotations);
 
-<<<<<<< HEAD
 #if QT_VERSION < 0x060000
         // In Qt 6, QStringList is a QVector<QString>, so we don't need an additional overload
 
-        // helper for Python charts fseries is a stringlist
-=======
         // helper for Python and R charts fseries is a stringlist
->>>>>>> 408709c1
         bool addCurve(QString name, QVector<double> xseries, QVector<double> yseries, QStringList fseries, QString xname, QString yname,
                       QStringList labels, QStringList colors,
                       int line, int symbol, int size, QString color, int opacity, bool opengl, bool legend, bool datalabels, bool fill);
