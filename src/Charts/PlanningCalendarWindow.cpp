--- conflicted
+++ resolved
@@ -631,22 +631,12 @@
 ()
 {
     Season const *season = context->currentSeason();
-<<<<<<< HEAD
-
-    if (season) { 
-        QHash<QDate, QList<CalendarEntry>> activities = getActivities(calendar->firstVisibleDay(), calendar->lastVisibleDay());
-        QList<CalendarSummary> summaries = getWeeklySummaries(calendar->firstVisibleDay(), calendar->lastVisibleDay());
-        QHash<QDate, QList<CalendarEntry>> phasesEvents = getPhasesEvents(*season, calendar->firstVisibleDay(), calendar->lastVisibleDay());
-        calendar->fillEntries(activities, summaries, phasesEvents);
-    }
-=======
     if (!season) return; // avoid crash if no season selected
 
     QHash<QDate, QList<CalendarEntry>> activities = getActivities(calendar->firstVisibleDay(), calendar->lastVisibleDay());
     QList<CalendarSummary> summaries = getWeeklySummaries(calendar->firstVisibleDay(), calendar->lastVisibleDay());
     QHash<QDate, QList<CalendarEntry>> phasesEvents = getPhasesEvents(*season, calendar->firstVisibleDay(), calendar->lastVisibleDay());
     calendar->fillEntries(activities, summaries, phasesEvents);
->>>>>>> 069e2942
 }
 
 
