/*
 * Copyright (c) 2025 Joachim Kohlhammer (joachim.kohlhammer@gmx.de)
 *
 * This program is free software; you can redistribute it and/or modify it
 * under the terms of the GNU General Public License as published by the Free
 * Software Foundation; either version 2 of the License, or (at your option)
 * any later version.
 *
 * This program is distributed in the hope that it will be useful, but WITHOUT
 * ANY WARRANTY; without even the implied warranty of MERCHANTABILITY or
 * FITNESS FOR A PARTICULAR PURPOSE.  See the GNU General Public License for
 * more details.
 *
 * You should have received a copy of the GNU General Public License along
 * with this program; if not, write to the Free Software Foundation, Inc., 51
 * Franklin Street, Fifth Floor, Boston, MA  02110-1301  USA
 */

#include "PlanningCalendarWindow.h"

#include <QComboBox>

#include "MainWindow.h"
#include "AthleteTab.h"
#include "Seasons.h"
#include "Athlete.h"
#include "RideMetadata.h"
#include "Colors.h"
#include "ManualActivityWizard.h"
#include "RepeatScheduleWizard.h"
#include "WorkoutFilter.h"
#include "IconManager.h"

#define HLO "<h4>"
#define HLC "</h4>"


PlanningCalendarWindow::PlanningCalendarWindow(Context *context)
: GcChartWindow(context), context(context)
{
    mkControls();

    calendar = new Calendar(QDate::currentDate(), static_cast<Qt::DayOfWeek>(getFirstDayOfWeek()));

    QVBoxLayout *mainLayout = new QVBoxLayout();
    setChartLayout(mainLayout);
    mainLayout->addWidget(calendar);

    connect(context->athlete->seasons, &Seasons::seasonsChanged, [=]() {
        updateSeason(context->currentSeason(), true);
    });
    connect(context, &Context::seasonSelected, [=](Season const *season, bool changed) {
        if (changed || first) {
            first = false;
            updateSeason(season, false);
        }
    });
    connect(context, &Context::filterChanged, this, &PlanningCalendarWindow::updateActivities);
    connect(context, &Context::homeFilterChanged, this, &PlanningCalendarWindow::updateActivities);
    connect(context, &Context::rideAdded, this, &PlanningCalendarWindow::updateActivitiesIfInRange);
    connect(context, &Context::rideDeleted, this, &PlanningCalendarWindow::updateActivitiesIfInRange);
    connect(context, &Context::configChanged, this, &PlanningCalendarWindow::configChanged);
    connect(calendar, &Calendar::showInTrainMode, [=](CalendarEntry activity) {
        for (RideItem *rideItem : context->athlete->rideCache->rides()) {
            if (rideItem != nullptr && rideItem->fileName == activity.reference) {
                QString filter = buildWorkoutFilter(rideItem);
                if (! filter.isEmpty()) {
                    context->mainWindow->fillinWorkoutFilterBox(filter);
                    context->mainWindow->selectTrain();
                    context->notifySelectWorkout(0);
                }
                break;
            }
        }
    });
    connect(calendar, &Calendar::viewActivity, [=](CalendarEntry activity) {
        for (RideItem *rideItem : context->athlete->rideCache->rides()) {
            if (rideItem != nullptr && rideItem->fileName == activity.reference) {
                context->notifyRideSelected(rideItem);
                context->mainWindow->selectAnalysis();
                break;
            }
        }
    });
    connect(calendar, &Calendar::addActivity, [=](bool plan, const QDate &day, const QTime &time) {
        context->tab->setNoSwitch(true);
        ManualActivityWizard wizard(context, plan, QDateTime(day, time));
        wizard.exec();
        context->tab->setNoSwitch(false);
    });
    connect(calendar, &Calendar::repeatSchedule, [=](const QDate &day) {
        context->tab->setNoSwitch(true);
        RepeatScheduleWizard wizard(context, day);
        if (wizard.exec() == QDialog::Accepted) {
            // Context::rideDeleted is not always emitted, therefore forcing the update
            updateActivities();
        }
        context->tab->setNoSwitch(false);
    });
    connect(calendar, &Calendar::delActivity, [=](CalendarEntry activity) {
        QMessageBox::StandardButton res = QMessageBox::question(this, tr("Delete Activity"), tr("Are you sure you want to delete %1?").arg(activity.reference));
        if (res == QMessageBox::Yes) {
            context->tab->setNoSwitch(true);
            context->athlete->rideCache->removeRide(activity.reference);
            context->tab->setNoSwitch(false);

            // Context::rideDeleted is not always emitted, therefore forcing the update
            updateActivities();
        }
    });
    connect(calendar, &Calendar::moveActivity, [=](CalendarEntry activity, const QDate &srcDay, const QDate &destDay, const QTime &destTime) {
        Q_UNUSED(srcDay)

        QApplication::setOverrideCursor(Qt::WaitCursor);
        for (RideItem *rideItem : context->athlete->rideCache->rides()) {
            if (rideItem != nullptr && rideItem->fileName == activity.reference) {
                movePlannedActivity(rideItem, destDay, destTime);
                break;
            }
        }
        QApplication::restoreOverrideCursor();
    });
    connect(calendar, &Calendar::insertRestday, [=](const QDate &day) {
        QApplication::setOverrideCursor(Qt::WaitCursor);
        QList<RideItem*> plannedRides;
        for (RideItem *rideItem : context->athlete->rideCache->rides()) {
            if (rideItem != nullptr && rideItem->planned && rideItem->dateTime.date() >= day) {
                plannedRides << rideItem;
            }
        }
        for (int i = plannedRides.size() - 1; i >= 0; --i) {
            QDate destDay = plannedRides[i]->dateTime.date().addDays(1);
            movePlannedActivity(plannedRides[i], destDay);
        }
        updateActivities();
        QApplication::restoreOverrideCursor();
    });
    connect(calendar, &Calendar::delRestday, [=](const QDate &day) {
        QApplication::setOverrideCursor(Qt::WaitCursor);
        QList<RideItem*> plannedRides;
        for (RideItem *rideItem : context->athlete->rideCache->rides()) {
            if (rideItem != nullptr && rideItem->planned && rideItem->dateTime.date() >= day) {
                QDate destDay = rideItem->dateTime.date().addDays(-1);
                movePlannedActivity(rideItem, destDay);
            }
        }
        QApplication::restoreOverrideCursor();
    });
    connect(calendar, &Calendar::dayChanged, this, &PlanningCalendarWindow::updateActivities);
    connect(calendar, &Calendar::monthChanged, this, &PlanningCalendarWindow::updateActivities);
    connect(calendar, &Calendar::viewChanged, this, &PlanningCalendarWindow::updateActivities);

    QTimer::singleShot(0, this, [this]() {
        configChanged(CONFIG_APPEARANCE);
    });
}


int
PlanningCalendarWindow::getFirstDayOfWeek
() const
{
    return firstDayOfWeekCombo->currentIndex() + 1;
}


bool
PlanningCalendarWindow::isSummaryVisibleMonth
() const
{
    return summaryMonthCheck->isChecked();
}


void
PlanningCalendarWindow::setFirstDayOfWeek
(int fdw)
{
    firstDayOfWeekCombo->setCurrentIndex(std::min(static_cast<int>(Qt::Sunday), std::max(static_cast<int>(Qt::Monday), fdw)) - 1);
    calendar->setFirstDayOfWeek(static_cast<Qt::DayOfWeek>(fdw));
}


void
PlanningCalendarWindow::setSummaryVisibleMonth
(bool svm)
{
    summaryMonthCheck->setChecked(svm);
    calendar->setSummaryMonthVisible(svm);
}


bool
PlanningCalendarWindow::isFiltered
() const
{
    return (context->ishomefiltered || context->isfiltered);
}


QString
PlanningCalendarWindow::getPrimaryMainField
() const
{
    return primaryMainCombo->currentText();
}


void
PlanningCalendarWindow::setPrimaryMainField
(const QString &name)
{
    primaryMainCombo->setCurrentText(name);
}


QString
PlanningCalendarWindow::getPrimaryFallbackField
() const
{
    return primaryFallbackCombo->currentText();
}


void
PlanningCalendarWindow::setPrimaryFallbackField
(const QString &name)
{
    primaryFallbackCombo->setCurrentText(name);
}


QString
PlanningCalendarWindow::getSecondaryMetric
() const
{
    return secondaryCombo->currentData(Qt::UserRole).toString();
}


QString
PlanningCalendarWindow::getSummaryMetrics
() const
{
    return multiMetricSelector->getSymbols().join(',');
}


QStringList
PlanningCalendarWindow::getSummaryMetricsList
() const
{
    return multiMetricSelector->getSymbols();
}


void
PlanningCalendarWindow::setSecondaryMetric
(const QString &name)
{
    secondaryCombo->setCurrentIndex(std::max(0, secondaryCombo->findData(name)));
}


void
PlanningCalendarWindow::setSummaryMetrics
(const QString &summaryMetrics)
{
    multiMetricSelector->setSymbols(summaryMetrics.split(',', Qt::SkipEmptyParts));
}


void
PlanningCalendarWindow::setSummaryMetrics
(const QStringList &summaryMetrics)
{
    multiMetricSelector->setSymbols(summaryMetrics);
}


void
PlanningCalendarWindow::configChanged
(qint32 what)
{
    bool refreshActivities = false;
    if (   (what & CONFIG_FIELDS)
        || (what & CONFIG_USERMETRICS)) {
        updatePrimaryConfigCombos();
        updateSecondaryConfigCombo();
        multiMetricSelector->updateMetrics();
    }
    if (what & CONFIG_APPEARANCE) {
        // change colors to reflect preferences
        setProperty("color", GColor(CPLOTBACKGROUND));

        QColor activeBg = GColor(CPLOTBACKGROUND);
        QColor activeText = GCColor::invertColor(activeBg);
        QColor activeHl = GColor(CCALCURRENT);
        QColor activeHlText = GCColor::invertColor(activeHl);

        QColor alternateBg = GCColor::inactiveColor(activeBg, 0.3);
        QColor alternateText = GCColor::inactiveColor(activeText, 1.5);

        QPalette palette;

        palette.setColor(QPalette::Normal, QPalette::Window, activeBg);
        palette.setColor(QPalette::Normal, QPalette::WindowText, activeText);
        palette.setColor(QPalette::Normal, QPalette::Base, activeBg);
        palette.setColor(QPalette::Normal, QPalette::AlternateBase, alternateBg);
        palette.setColor(QPalette::Normal, QPalette::Text, activeText);
        palette.setColor(QPalette::Normal, QPalette::Highlight, activeHl);
        palette.setColor(QPalette::Normal, QPalette::HighlightedText, activeHlText);
        palette.setColor(QPalette::Normal, QPalette::Button, activeBg);
        palette.setColor(QPalette::Normal, QPalette::ButtonText, activeText);

        palette.setColor(QPalette::Active, QPalette::Window, activeBg);
        palette.setColor(QPalette::Active, QPalette::WindowText, activeText);
        palette.setColor(QPalette::Active, QPalette::Base, activeBg);
        palette.setColor(QPalette::Active, QPalette::AlternateBase, alternateBg);
        palette.setColor(QPalette::Active, QPalette::Text, activeText);
        palette.setColor(QPalette::Active, QPalette::Highlight, activeHl);
        palette.setColor(QPalette::Active, QPalette::HighlightedText, activeHlText);
        palette.setColor(QPalette::Active, QPalette::Button, activeBg);
        palette.setColor(QPalette::Active, QPalette::ButtonText, activeText);

        palette.setColor(QPalette::Disabled, QPalette::Window, alternateBg);
        palette.setColor(QPalette::Disabled, QPalette::WindowText, alternateText);
        palette.setColor(QPalette::Disabled, QPalette::Base, alternateBg);
        palette.setColor(QPalette::Disabled, QPalette::AlternateBase, alternateBg);
        palette.setColor(QPalette::Disabled, QPalette::Text, alternateText);
        palette.setColor(QPalette::Disabled, QPalette::Highlight, activeHl);
        palette.setColor(QPalette::Disabled, QPalette::HighlightedText, activeHlText);
        palette.setColor(QPalette::Disabled, QPalette::Button, alternateBg);
        palette.setColor(QPalette::Disabled, QPalette::ButtonText, alternateText);

        palette.setColor(QPalette::Inactive, QPalette::Window, activeBg);
        palette.setColor(QPalette::Inactive, QPalette::WindowText, activeText);
        palette.setColor(QPalette::Inactive, QPalette::Base, activeBg);
        palette.setColor(QPalette::Inactive, QPalette::AlternateBase, alternateBg);
        palette.setColor(QPalette::Inactive, QPalette::Text, activeText);
        palette.setColor(QPalette::Inactive, QPalette::Highlight, activeHl);
        palette.setColor(QPalette::Inactive, QPalette::HighlightedText, activeHlText);
        palette.setColor(QPalette::Inactive, QPalette::Button, activeBg);
        palette.setColor(QPalette::Inactive, QPalette::ButtonText, activeText);

        PaletteApplier::setPaletteRecursively(this, palette, true);

        calendar->applyNavIcons();

        refreshActivities = true;
    }

    if (refreshActivities) {
        updateActivities();
    }
}


void
PlanningCalendarWindow::mkControls
()
{
    QLocale locale;
    firstDayOfWeekCombo = new QComboBox();
    for (int i = Qt::Monday; i <= Qt::Sunday; ++i) {
        firstDayOfWeekCombo->addItem(locale.dayName(i, QLocale::LongFormat));
    }
    firstDayOfWeekCombo->setCurrentIndex(locale.firstDayOfWeek() - 1);
    summaryMonthCheck = new QCheckBox(tr("Show weekly summary on month view"));
    summaryMonthCheck->setChecked(true);
    primaryMainCombo = new QComboBox();
    primaryFallbackCombo = new QComboBox();
    secondaryCombo = new QComboBox();
    updatePrimaryConfigCombos();
    updateSecondaryConfigCombo();
    primaryMainCombo->setCurrentText("Route");
    primaryFallbackCombo->setCurrentText("Workout Code");
    int secondaryIndex = secondaryCombo->findData("workout_time");
    if (secondaryIndex >= 0) {
        secondaryCombo->setCurrentIndex(secondaryIndex);
    }
    QStringList summaryMetrics { "ride_count", "total_distance", "coggan_tss", "workout_time" };
    multiMetricSelector = new MultiMetricSelector(tr("Available Metrics"), tr("Selected Metrics"), summaryMetrics);

    QFormLayout *formLayout = newQFormLayout();
    formLayout->addRow(tr("First day of week"), firstDayOfWeekCombo);
    formLayout->addRow("", summaryMonthCheck);
    formLayout->addRow(new QLabel(HLO + tr("Calendar Entries") + HLC));
    formLayout->addRow(tr("Field for Primary Line"), primaryMainCombo);
    formLayout->addRow(tr("Fallback Field for Primary Line"), primaryFallbackCombo);
    formLayout->addRow(tr("Metric for Secondary Line"), secondaryCombo);
    formLayout->addRow(new QLabel(HLO + tr("Summary") + HLC));

    QWidget *controlsWidget = new QWidget();

    QVBoxLayout *controlsLayout = new QVBoxLayout(controlsWidget);
    controlsLayout->addWidget(centerLayoutInWidget(formLayout, false));
    controlsLayout->addWidget(multiMetricSelector, 2);
    controlsLayout->addStretch(1);

#if QT_VERSION < 0x060000
    connect(firstDayOfWeekCombo, QOverload<int>::of(&QComboBox::currentIndexChanged), [=](int idx) { setFirstDayOfWeek(idx + 1); });
    connect(primaryMainCombo, QOverload<int>::of(&QComboBox::currentIndexChanged), this, &PlanningCalendarWindow::updateActivities);
    connect(primaryFallbackCombo, QOverload<int>::of(&QComboBox::currentIndexChanged), this, &PlanningCalendarWindow::updateActivities);
    connect(secondaryCombo, QOverload<int>::of(&QComboBox::currentIndexChanged), this, &PlanningCalendarWindow::updateActivities);
#else
    connect(firstDayOfWeekCombo, &QComboBox::currentIndexChanged, [=](int idx) { setFirstDayOfWeek(idx + 1); });
    connect(primaryMainCombo, &QComboBox::currentIndexChanged, this, &PlanningCalendarWindow::updateActivities);
    connect(primaryFallbackCombo, &QComboBox::currentIndexChanged, this, &PlanningCalendarWindow::updateActivities);
    connect(secondaryCombo, &QComboBox::currentIndexChanged, this, &PlanningCalendarWindow::updateActivities);
#endif
    connect(summaryMonthCheck, &QCheckBox::toggled, this, &PlanningCalendarWindow::setSummaryVisibleMonth);
    connect(multiMetricSelector, &MultiMetricSelector::selectedChanged, this, &PlanningCalendarWindow::updateActivities);

    setControls(controlsWidget);
}


void
PlanningCalendarWindow::updatePrimaryConfigCombos
()
{
    QString mainField = getPrimaryMainField();
    QString fallbackField = getPrimaryFallbackField();

    primaryMainCombo->blockSignals(true);
    primaryFallbackCombo->blockSignals(true);
    primaryMainCombo->clear();
    primaryFallbackCombo->clear();
    QList<FieldDefinition> fieldsDefs = GlobalContext::context()->rideMetadata->getFields();
    for (const FieldDefinition &fieldDef : fieldsDefs) {
        if (fieldDef.isTextField()) {
            primaryMainCombo->addItem(fieldDef.name);
            primaryFallbackCombo->addItem(fieldDef.name);
        }
    }

    primaryMainCombo->blockSignals(false);
    primaryFallbackCombo->blockSignals(false);
    setPrimaryMainField(mainField);
    setPrimaryFallbackField(fallbackField);
}


void
PlanningCalendarWindow::updateSecondaryConfigCombo
()
{
    QString symbol = getSecondaryMetric();

    secondaryCombo->blockSignals(true);
    secondaryCombo->clear();
    const RideMetricFactory &factory = RideMetricFactory::instance();
    for (const QString &metricSymbol : factory.allMetrics()) {
        if (metricSymbol.startsWith("compatibility_")) {
            continue;
        }
        secondaryCombo->addItem(Utils::unprotect(factory.rideMetric(metricSymbol)->name()), metricSymbol);
    }

    secondaryCombo->blockSignals(false);
    setSecondaryMetric(symbol);
}


QHash<QDate, QList<CalendarEntry>>
PlanningCalendarWindow::getActivities
(const QDate &firstDay, const QDate &lastDay) const
{
    QHash<QDate, QList<CalendarEntry>> activities;
    const RideMetricFactory &factory = RideMetricFactory::instance();
    const RideMetric *rideMetric = factory.rideMetric(getSecondaryMetric());
    QString rideMetricName;
    QString rideMetricUnit;
    if (rideMetric != nullptr) {
        rideMetricName = rideMetric->name();
        if (   ! rideMetric->isTime()
            && ! rideMetric->isDate()) {
            rideMetricUnit = rideMetric->units(GlobalContext::context()->useMetricUnits);
        }
    }

    for (RideItem *rideItem : context->athlete->rideCache->rides()) {
        if (   rideItem->dateTime.date() < firstDay
            || rideItem->dateTime.date() > lastDay
            || rideItem == nullptr) {
            continue;
        }
        if (context->isfiltered && ! context->filters.contains(rideItem->fileName)) {
            continue;
        }

        QString sport = rideItem->sport;
        CalendarEntry activity;

        QString primaryMain = rideItem->getText(getPrimaryMainField(), "").trimmed();
        if (! primaryMain.isEmpty()) {
            activity.primary = primaryMain;
        } else {
            QString primaryFallback = rideItem->getText(getPrimaryFallbackField(), "").trimmed();
            if (! primaryFallback.isEmpty()) {
                activity.primary = primaryFallback;
            } else if (! sport.isEmpty()) {
                activity.primary = tr("Unnamed %1").arg(sport);
            } else {
                activity.primary = tr("<unknown>");
            }
        }
        if (rideMetric != nullptr && rideMetric->isRelevantForRide(rideItem)) {
            activity.secondary = rideItem->getStringForSymbol(getSecondaryMetric(), GlobalContext::context()->useMetricUnits);
            if (! rideMetricUnit.isEmpty()) {
                activity.secondary += " " + rideMetricUnit;
            }
            activity.secondaryMetric = rideMetricName;
        } else {
            activity.secondary = "";
            activity.secondaryMetric = "";
        }

        activity.iconFile = IconManager::instance().getFilepath(rideItem);
        if (rideItem->color.alpha() < 255 || rideItem->planned) {
            activity.color = QColor("#F79130");
        } else {
            activity.color = rideItem->color;
        }
        activity.reference = rideItem->fileName;
        activity.start = rideItem->dateTime.time();
        activity.durationSecs = rideItem->getForSymbol("workout_time", GlobalContext::context()->useMetricUnits);
        activity.type = rideItem->planned ? ENTRY_TYPE_PLANNED_ACTIVITY : ENTRY_TYPE_ACTIVITY;
        activity.isRelocatable = rideItem->planned;
        activity.hasTrainMode = rideItem->planned && sport == "Bike" && ! buildWorkoutFilter(rideItem).isEmpty();
        activities[rideItem->dateTime.date()] << activity;
    }
    for (auto dayIt = activities.begin(); dayIt != activities.end(); ++dayIt) {
        std::sort(dayIt.value().begin(), dayIt.value().end(), [](const CalendarEntry &a, const CalendarEntry &b) {
            if (a.start == b.start) {
                return a.primary < b.primary;
            } else {
                return a.start < b.start;
            }
        });
    }
    return activities;
}


QList<CalendarSummary>
PlanningCalendarWindow::getSummaries
(const QDate &firstDay, const QDate &lastDay, int timeBucketSize) const
{
    QStringList symbols = getSummaryMetricsList();
    QList<CalendarSummary> summaries;
    int numTimeBuckets = firstDay.daysTo(lastDay) / timeBucketSize + 1;
    bool useMetricUnits = GlobalContext::context()->useMetricUnits;

    const RideMetricFactory &factory = RideMetricFactory::instance();
    FilterSet filterSet(context->isfiltered, context->filters);
    Specification spec;
    spec.setFilterSet(filterSet);
    for (int timeBucket = 0; timeBucket < numTimeBuckets; ++timeBucket) {
        QDate firstDayOfTimeBucket = firstDay.addDays(timeBucket * timeBucketSize);
        QDate lastDayOfTimeBucket = firstDayOfTimeBucket.addDays(timeBucketSize - 1);
        spec.setDateRange(DateRange(firstDayOfTimeBucket, lastDayOfTimeBucket));
        CalendarSummary summary;
        summary.keyValues.clear();
        for (const QString &symbol : symbols) {
            const RideMetric *metric = factory.rideMetric(symbol);
            if (metric == nullptr) {
                continue;
            }
            QString value = context->athlete->rideCache->getAggregate(symbol, spec, useMetricUnits);
            if (! metric->isDate() && ! metric->isTime()) {
                if (value.contains('.')) {
                    while (value.endsWith('0')) {
                        value.chop(1);
                    }
                    if (value.endsWith('.')) {
                        value.chop(1);
                    }
                }
                if (! metric->units(useMetricUnits).isEmpty()) {
                    value += " " + metric->units(useMetricUnits);
                }
            }
            summary.keyValues << std::make_pair(Utils::unprotect(metric->name()), value);
        }
        summaries << summary;
    }
    return summaries;
}


QHash<QDate, QList<CalendarEntry>>
PlanningCalendarWindow::getPhasesEvents
(const Season &season, const QDate &firstDay, const QDate &lastDay) const
{
    QHash<QDate, QList<CalendarEntry>> phasesEvents;
    for (const Phase &phase : season.phases) {
        if (phase.getAbsoluteStart().isValid() && phase.getAbsoluteEnd().isValid()) {
            int duration = std::max(qint64(1), phase.getAbsoluteStart().daysTo(phase.getAbsoluteEnd()));
            for (QDate date = phase.getAbsoluteStart(); date <= phase.getAbsoluteEnd(); date = date.addDays(1)) {
                if (   (   (   firstDay.isValid()
                            && date >= firstDay)
                        || ! firstDay.isValid())
                    && (   (   lastDay.isValid()
                            && date <= lastDay)
                        || ! lastDay.isValid())) {
                    int progress = int(phase.getAbsoluteStart().daysTo(date) / double(duration) * 5.0) * 20;
                    CalendarEntry entry;
                    entry.primary = phase.getName();
                    entry.secondary = "";
                    entry.iconFile = QString(":images/breeze/network-mobile-%1.svg").arg(progress);
                    entry.color = Qt::red;
                    entry.reference = phase.id().toString();
                    entry.start = QTime(0, 0, 1);
                    entry.type = ENTRY_TYPE_PHASE;
                    entry.isRelocatable = false;
                    entry.spanStart = phase.getStart();
                    entry.spanEnd = phase.getEnd();
                    phasesEvents[date] << entry;
                }
            }
        }
    }
    QList<Season> tmpSeasons = context->athlete->seasons->seasons;
    std::sort(tmpSeasons.begin(), tmpSeasons.end(), Season::LessThanForStarts);
    for (const Season &s : tmpSeasons) {
        for (const SeasonEvent &event : s.events) {
            if (   (   (   firstDay.isValid()
                        && event.date >= firstDay)
                    || ! firstDay.isValid())
                && (   (   lastDay.isValid()
                        && event.date <= lastDay)
                    || ! lastDay.isValid())) {
                CalendarEntry entry;
                entry.primary = event.name;
                entry.secondary = "";
                if (event.priority == 0 || event.priority == 1) {
                    entry.iconFile = ":images/breeze/task-process-4.svg";
                } else if (event.priority == 2) {
                    entry.iconFile = ":images/breeze/task-process-3.svg";
                } else if (event.priority == 3) {
                    entry.iconFile = ":images/breeze/task-process-2.svg";
                } else if (event.priority == 4) {
                    entry.iconFile = ":images/breeze/task-process-1.svg";
                } else {
                    entry.iconFile = ":images/breeze/task-process-0.svg";
                }
                entry.color = Qt::yellow;
                entry.reference = event.id;
                entry.start = QTime(0, 0, 0);
                entry.durationSecs = 0;
                entry.type = ENTRY_TYPE_EVENT;
                entry.isRelocatable = false;
                phasesEvents[event.date] << entry;
            }
        }
    }

    return phasesEvents;
}


void
PlanningCalendarWindow::updateActivities
()
{
    Season const *season = context->currentSeason();
<<<<<<< HEAD

    if (season) { 
        QHash<QDate, QList<CalendarEntry>> activities = getActivities(calendar->firstVisibleDay(), calendar->lastVisibleDay());
        QList<CalendarSummary> summaries = getWeeklySummaries(calendar->firstVisibleDay(), calendar->lastVisibleDay());
        QHash<QDate, QList<CalendarEntry>> phasesEvents = getPhasesEvents(*season, calendar->firstVisibleDay(), calendar->lastVisibleDay());
        calendar->fillEntries(activities, summaries, phasesEvents);
    }
=======
    if (!season) return; // avoid crash if no season selected

    QList<CalendarSummary> summaries;
    QHash<QDate, QList<CalendarEntry>> activities = getActivities(calendar->firstVisibleDay(), calendar->lastVisibleDay());
    QHash<QDate, QList<CalendarEntry>> phasesEvents = getPhasesEvents(*season, calendar->firstVisibleDay(), calendar->lastVisibleDay());
    if (calendar->currentView() == CalendarView::Day) {
        QDate dayViewDate = calendar->selectedDate();
        summaries = getSummaries(dayViewDate, dayViewDate, 1);
    } else {
        summaries = getSummaries(calendar->firstVisibleDay(), calendar->lastVisibleDay(), 7);
    }
    calendar->fillEntries(activities, summaries, phasesEvents);
>>>>>>> 3d7858b1
}


void
PlanningCalendarWindow::updateActivitiesIfInRange
(RideItem *rideItem)
{
    if (calendar->currentView() == CalendarView::Day) {
        if (rideItem->dateTime.date() == calendar->selectedDate()) {
            updateActivities();
        }
    } else {
        if (   rideItem->dateTime.date() >= calendar->firstVisibleDay()
            && rideItem->dateTime.date() <= calendar->lastVisibleDay()) {
            updateActivities();
        }
    }
}


void
PlanningCalendarWindow::updateSeason
(Season const *season, bool allowKeepMonth)
{
    if (season == nullptr) {
        DateRange dr(QDate(), QDate(), "");
        calendar->activateDateRange(dr, allowKeepMonth);
    } else {
        DateRange dr(DateRange(season->getStart(), season->getEnd(), season->getName()));
        calendar->activateDateRange(dr, allowKeepMonth);
    }
}


bool
PlanningCalendarWindow::movePlannedActivity
(RideItem *rideItem, const QDate &destDay, const QTime &destTime)
{
    bool ret = false;
    RideFile *rideFile = rideItem->ride();

    QDateTime rideDateTime(destDay, destTime);
    rideFile->setStartTime(rideDateTime);
    QString basename = rideDateTime.toString("yyyy_MM_dd_HH_mm_ss");

    QString filename;
    if (rideItem->planned) {
        filename = context->athlete->home->planned().canonicalPath() + "/" + basename + ".json";
    } else {
        filename = context->athlete->home->activities().canonicalPath() + "/" + basename + ".json";
    }
    QFile out(filename);
    if (   ! out.exists()
        && RideFileFactory::instance().writeRideFile(context, rideFile, out, "json")) {
        context->tab->setNoSwitch(true);
        context->athlete->rideCache->removeRide(rideItem->fileName);
        context->athlete->addRide(basename + ".json", true, true, false, rideItem->planned);
        context->tab->setNoSwitch(false);
        ret = true;
    } else {
        QMessageBox oops(QMessageBox::Critical,
                         tr("Unable to save"),
                         tr("There is already an activity with the same start time or you do not have permissions to save a file."));
        oops.exec();
    }
    return ret;
}<|MERGE_RESOLUTION|>--- conflicted
+++ resolved
@@ -666,15 +666,6 @@
 ()
 {
     Season const *season = context->currentSeason();
-<<<<<<< HEAD
-
-    if (season) { 
-        QHash<QDate, QList<CalendarEntry>> activities = getActivities(calendar->firstVisibleDay(), calendar->lastVisibleDay());
-        QList<CalendarSummary> summaries = getWeeklySummaries(calendar->firstVisibleDay(), calendar->lastVisibleDay());
-        QHash<QDate, QList<CalendarEntry>> phasesEvents = getPhasesEvents(*season, calendar->firstVisibleDay(), calendar->lastVisibleDay());
-        calendar->fillEntries(activities, summaries, phasesEvents);
-    }
-=======
     if (!season) return; // avoid crash if no season selected
 
     QList<CalendarSummary> summaries;
@@ -687,7 +678,6 @@
         summaries = getSummaries(calendar->firstVisibleDay(), calendar->lastVisibleDay(), 7);
     }
     calendar->fillEntries(activities, summaries, phasesEvents);
->>>>>>> 3d7858b1
 }
 
 
