--- conflicted
+++ resolved
@@ -604,9 +604,8 @@
         //qDebug()<<"Create curve data.."<<timer.elapsed();
 
         // Create a curve
-<<<<<<< HEAD
         QwtPlotCurve *current;
-        if (metricDetail.type == METRIC_ESTIMATE || metricDetail.type == METRIC_BANISTER) {
+        if (metricDetail.type == METRIC_ESTIMATE || metricDetail.type == METRIC_BANISTER || metricDetail.type == METRIC_D_MEASURE) {
             current = new QwtPlotGappedCurve(metricDetail.uname, 1);
         } else {
             if (metricDetail.ignoreZeros){
@@ -616,11 +615,6 @@
             }
         }
 
-=======
-        QwtPlotCurve *current = (metricDetail.type == METRIC_ESTIMATE || metricDetail.type == METRIC_BANISTER || metricDetail.type == METRIC_D_MEASURE)
-                ? new QwtPlotGappedCurve(metricDetail.uname, 1)
-                : new QwtPlotCurve(metricDetail.uname);
->>>>>>> 69b0dd3c
         current->setVisible(!metricDetail.hidden);
         settings->metrics[m].curve = current;
         if (metricDetail.type == METRIC_BEST || metricDetail.type == METRIC_STRESS || metricDetail.type == METRIC_BANISTER) {
