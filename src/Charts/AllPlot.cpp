--- conflicted
+++ resolved
@@ -2847,13 +2847,8 @@
 
         // axisHeight will be zero before first show, so only do this if its non-zero!
         if (axisHeight) {
-<<<<<<< HEAD
-            QFontMetrics labelWidthMetric = QFontMetrics( QwtPlot::axisFont(yLeft) );
+            QFontMetrics labelWidthMetric = QFontMetrics( QwtPlot::axisFont(QwtAxis::YLeft) );
             int labelWidth = labelWidthMetric.horizontalAdvance( (maxY > 1000) ? " 8,888 " : " 888 " );
-=======
-            QFontMetrics labelWidthMetric = QFontMetrics( QwtPlot::axisFont(QwtAxis::YLeft) );
-            int labelWidth = labelWidthMetric.width( (maxY > 1000) ? " 8,888 " : " 888 " );
->>>>>>> 84a024db
 
             if (axisHeight > labelWidth*2) //Avoid insane iterations
                 while( ( qCeil(maxY / step) * labelWidth ) > axisHeight ) nextStep(step);
@@ -2919,13 +2914,8 @@
         int step = 10;
 
         if (axisHeight) {
-<<<<<<< HEAD
-            QFontMetrics labelWidthMetric = QFontMetrics( QwtPlot::axisFont(yLeft) );
+            QFontMetrics labelWidthMetric = QFontMetrics( QwtPlot::axisFont(QwtAxis::YLeft) );
             int labelWidth = labelWidthMetric.horizontalAdvance( "888 " );
-=======
-            QFontMetrics labelWidthMetric = QFontMetrics( QwtPlot::axisFont(QwtAxis::YLeft) );
-            int labelWidth = labelWidthMetric.width( "888 " );
->>>>>>> 84a024db
             ymax *= 1.05;
 
             if (axisHeight>labelWidth*2) //Avoid insane iterations
@@ -3038,13 +3028,8 @@
         int step = 10;
 
         if (axisHeight) {
-<<<<<<< HEAD
-            QFontMetrics labelWidthMetric = QFontMetrics( QwtPlot::axisFont(yRight) );
+            QFontMetrics labelWidthMetric = QFontMetrics( QwtPlot::axisFont(QwtAxis::YRight) );
             int labelWidth = labelWidthMetric.horizontalAdvance( "888 " );
-=======
-            QFontMetrics labelWidthMetric = QFontMetrics( QwtPlot::axisFont(QwtAxis::YRight) );
-            int labelWidth = labelWidthMetric.width( "888 " );
->>>>>>> 84a024db
             ymax *= 1.05;
 
             if (axisHeight>labelWidth*2) //Avoid insane iterations
@@ -3096,13 +3081,8 @@
         int step = 100;
 
         if (axisHeight) {
-<<<<<<< HEAD
-            QFontMetrics labelWidthMetric = QFontMetrics( QwtPlot::axisFont(yLeft) );
+            QFontMetrics labelWidthMetric = QFontMetrics( QwtPlot::axisFont(QwtAxis::YLeft) );
             int labelWidth = labelWidthMetric.horizontalAdvance( (ymax > 1000) ? " 8888 " : " 888 " );
-=======
-            QFontMetrics labelWidthMetric = QFontMetrics( QwtPlot::axisFont(QwtAxis::YLeft) );
-            int labelWidth = labelWidthMetric.width( (ymax > 1000) ? " 8888 " : " 888 " );
->>>>>>> 84a024db
 
             if (axisHeight>labelWidth*2) //Avoid insane iterations
                 while( ( qCeil( (ymax - ymin ) / step) * labelWidth ) > axisHeight ) nextStep(step);
