/*
 * Copyright (c) 2017 Mark Liversedge (liversedge@gmail.com)
 *
 * This program is free software; you can redistribute it and/or modify it
 * under the terms of the GNU General Public License as published by the Free
 * Software Foundation; either version 2 of the License, or (at your option)
 * any later version.
 *
 * This program is distributed in the hope that it will be useful, but WITHOUT
 * ANY WARRANTY; without even the implied warranty of MERCHANTABILITY or
 * FITNESS FOR A PARTICULAR PURPOSE.  See the GNU General Public License for
 * more details.
 *
 * You should have received a copy of the GNU General Public License along
 * with this program; if not, write to the Free Software Foundation, Inc., 51
 * Franklin Street, Fifth Floor, Boston, MA  02110-1301  USA
 */

#include "RideWithGPS.h"
#include "Athlete.h"
#include "Secrets.h"
#include "Settings.h"
#include "Units.h"
#include "mvjson.h"
#include <QByteArray>
#include <QHttpMultiPart>
#include <QJsonDocument>
#include <QJsonArray>
#include <QJsonObject>
#include <QJsonValue>

#ifndef RIDEWITHGPS_DEBUG
#define RIDEWITHGPS_DEBUG false
#endif
#ifdef Q_CC_MSVC
#define printd(fmt, ...) do {                                                \
    if (RIDEWITHGPS_DEBUG) {                                 \
        printf("[%s:%d %s] " fmt , __FILE__, __LINE__,        \
               __FUNCTION__, __VA_ARGS__);                    \
        fflush(stdout);                                       \
    }                                                         \
} while(0)
#else
#define printd(fmt, args...)                                            \
    do {                                                                \
        if (RIDEWITHGPS_DEBUG) {                                       \
            printf("[%s:%d %s] " fmt , __FILE__, __LINE__,              \
                   __FUNCTION__, ##args);                               \
            fflush(stdout);                                             \
        }                                                               \
    } while(0)
#endif

RideWithGPS::RideWithGPS(Context *context) : CloudService(context), context(context), root_(NULL) {

    if (context) {
        nam = new QNetworkAccessManager(this);
        connect(nam, SIGNAL(sslErrors(QNetworkReply*, const QList<QSslError> & )), this, SLOT(onSslErrors(QNetworkReply*, const QList<QSslError> & )));
    }

    uploadCompression = none; // gzip
    useMetric = true; // distance and duration metadata

    // config
    settings.insert(Username, GC_RWGPSUSER);
    settings.insert(Password, GC_RWGPSPASS);
    settings.insert(OAuthToken, GC_RWGPS_AUTH_TOKEN);
}

RideWithGPS::~RideWithGPS() {
    if (context) delete nam;
}

void
RideWithGPS::onSslErrors(QNetworkReply *reply, const QList<QSslError>&)
{
    reply->ignoreSslErrors();
}

bool
RideWithGPS::open(QStringList &errors)
{
    printd("RideWithGPS::open\n");
    /*QString username = getSetting(GC_RWGPSUSER).toString();
    if (username == "") {
        errors << tr("RideWithGPS account not configured.");
        return false;
    }*/
    // do we have a token
    QString token = getSetting(GC_RWGPS_AUTH_TOKEN, "").toString();
    if (token == "") {
        errors << tr("You must authorise with RideWithGPS first");
        return false;
    }
    return true;
}

bool
RideWithGPS::close()
{
    printd("RideWithGPS::close\n");
    // nothing to do for now
    return true;
}

bool
RideWithGPS::writeFile(QByteArray &, QString remotename, RideFile *ride)
{
    Q_UNUSED(ride);

    printd("RideWithGPS::writeFile(%s)\n", remotename.toStdString().c_str());

    // RIDE WITH GPS USES ITS OWN FORMAT, WE CONSTRUCT FROM THE RIDE
    int prevSecs = 0;
    long diffSecs = 0;


    int size = 0;
    int totalSize = ride->dataPoints().size();
    QDateTime rideDateTime = ride->startTime();
    QString out, data;

    QString username = getSetting(GC_RWGPSUSER).toString();
    QString password = getSetting(GC_RWGPSPASS).toString();
    QString auth_token = getSetting(GC_RWGPS_AUTH_TOKEN).toString();

    // application/json
    out += "{\"apikey\": \""+QString(GC_RWGPS_API_KEY)+"\", ";
    //out += "\"email\": \""+username+"\", ";
    //out += "\"password\": \""+password+"\", ";
    out += "\"auth_token\": \""+auth_token+"\", ";
    out += "\"version\": \"2\", ";

    out += "\"trip\": {\"track_points\": \"";

    data += "\[";
    foreach (const RideFilePoint *point, ride->dataPoints()) {
        size++;

        if (point->secs > 0.0) {
            diffSecs = point->secs - prevSecs;
            prevSecs = point->secs;
            rideDateTime = rideDateTime.addSecs(diffSecs);
        }
        /*
         x: -122.0, //longitude
          y: 45.0, //latitude
          e: 100.0, //elevation in meters
          t: 1368018754, //time in seconds since epoch. **Note** NOT in milliseconds!
          c: 90, //cadence
          h: 150, //heartrate
          p: 250, //power in watts
          s: 4.5, //speed, meters/second.  Don't provide unless from wheel sensor
          d: 45, //distance from start in meters. Only provide if from wheel sensor
          T: 20 //temperature in celcius
        */

        data += "{\"x\":";
        data += QString("%1").arg(point->lon,0,'f',GPS_COORD_TO_STRING);
        data += ",\"y\":";
        data += QString("%1").arg(point->lat,0,'f',GPS_COORD_TO_STRING);
<<<<<<< HEAD
        data += ", \"t\": ";
        data += QString("%1").arg(rideDateTime.toSecsSinceEpoch());
        data += ", \"e\": ";
=======
        data += ",\"t\":";
        data += QString("%1").arg(rideDateTime.toTime_t());
        data += ",\"e\":";
>>>>>>> 15d2574f
        data += QString("%1").arg(point->alt);
        data += ",\"p\":";
        data += QString("%1").arg(point->watts);
        data += ",\"c\":";
        data += QString("%1").arg(point->cad);
        data += ",\"h\":";
        data += QString("%1").arg(point->hr);

        // We should verify if there is a wheel sensor
        //data += ",\"s\":";
        //data += QString("%1").arg(point->kph);
        //data += ",\"d\":";
        //data += QString("%1").arg(point->km);

        if ( ride->areDataPresent()->temp && point->temp != RideFile::NA) {
            data += ",\"T\":";
            data += QString("%1").arg(point->temp);
        }

        data += "}";

        if(size < totalSize)
           data += ",";
    }
    data += "]";
    out += data.replace("\"","\\\"");
    out += "\"}";

    printd("out:%s\n", out.toLatin1().toStdString().c_str());

    QUrl url = QUrl("https://ridewithgps.com/trips.json");
    QNetworkRequest request = QNetworkRequest(url);
    request.setHeader(QNetworkRequest::ContentTypeHeader, "application/json");

    // this must be performed asyncronously and call made
    // to notifyWriteCompleted(QString remotename, QString message) when done
    reply = nam->post(request, out.toLatin1());

    // catch finished signal
    connect(reply, SIGNAL(finished()), this, SLOT(writeFileCompleted()));

    // remember
    mapReply(reply,remotename);
    return true;
}

void
RideWithGPS::writeFileCompleted()
{
    printd("RideWithGPS::writeFileCompleted()\n");

    QNetworkReply *reply = static_cast<QNetworkReply*>(QObject::sender());

    printd("reply:%s\n", reply->readAll().toStdString().c_str());

    bool uploadSuccessful = false;
    QString uploadError;
    //XXXint tripid = 0;

    try {

        // parse the response
        QString response = reply->readAll();
        MVJSONReader jsonResponse(string(response.toLatin1()));

        // get values
        if (jsonResponse.root != NULL)
            uploadError = jsonResponse.root->getFieldString("error").c_str();
        //XXXif (jsonResponse.root->hasField("trip")) {
        //XXX    tripid = jsonResponse.root->getField("trip")->getFieldInt("id");
        //XXX}

    } catch(...) {

        // problem!
        uploadError = "bad response or parser exception.";
    }

    // no error so clear
    if (uploadError.toLower() == "none" || uploadError.toLower() == "null") uploadError = "";

    // set tags if uploaded (XXX not supported after refactor)
    if (uploadError.length()>0 || reply->error() != QNetworkReply::NoError) uploadSuccessful = false;
    else {
        //XXX ride->ride()->setTag("RideWithGPS tripid", QString("%1").arg(tripid));
        //XXX ride->setDirty(true);

        uploadSuccessful = true;
    }

    if (uploadSuccessful && reply->error() == QNetworkReply::NoError) {
        notifyWriteComplete( replyName(static_cast<QNetworkReply*>(QObject::sender())), tr("Completed."));
    } else {
        notifyWriteComplete( replyName(static_cast<QNetworkReply*>(QObject::sender())), tr("Network Error - Upload failed."));
    }
}

static bool addRideWithGPS() {
    CloudServiceFactory::instance().addService(new RideWithGPS(NULL));
    return true;
}

static bool add = addRideWithGPS();<|MERGE_RESOLUTION|>--- conflicted
+++ resolved
@@ -159,15 +159,9 @@
         data += QString("%1").arg(point->lon,0,'f',GPS_COORD_TO_STRING);
         data += ",\"y\":";
         data += QString("%1").arg(point->lat,0,'f',GPS_COORD_TO_STRING);
-<<<<<<< HEAD
-        data += ", \"t\": ";
+        data += ",\"t\":";
         data += QString("%1").arg(rideDateTime.toSecsSinceEpoch());
-        data += ", \"e\": ";
-=======
-        data += ",\"t\":";
-        data += QString("%1").arg(rideDateTime.toTime_t());
         data += ",\"e\":";
->>>>>>> 15d2574f
         data += QString("%1").arg(point->alt);
         data += ",\"p\":";
         data += QString("%1").arg(point->watts);
