--- conflicted
+++ resolved
@@ -430,9 +430,6 @@
     // create the application -- only ever ONE regardless of restarts
     application = new QApplication(argc, argv);
 
-    // select the desktop (used in defaultAppearanceSettings below and elsewhere)
-    desktop = QApplication::desktop();
-
     //XXXIdleEventFilter idleFilter;
     //XXXapplication->installEventFilter(&idleFilter);
 
@@ -454,10 +451,7 @@
     // use the default before taking into account screen size
     baseFont = font;
 
-<<<<<<< HEAD
-    // hidpi ratios -- single desktop for now
-    desktop = QApplication::desktop();
-
+    // hidpi ratios
     dpiXFactor = defaults.xfactor;
     dpiYFactor = defaults.yfactor;
 
@@ -468,62 +462,7 @@
                                        "QComboBox   { padding-left: %1px; padding-right: %1px; }")
                                        .arg(15*dpiXFactor)
                                        .arg(3*dpiYFactor));
-=======
-
-    // since almost all dialogs are sized for a screen resolution
-    // of 1280x1024, to save issues we will scale DIALOGS to the
-    // overall screen estate when supporting HI-DPI. For widgetry
-    // all code needs to be changed to set height based upon font
-    // sizing instead.
-    dpiXFactor = 1.0;
-    dpiYFactor = 1.0;
-
-#ifndef Q_OS_MAC // not needed on a Mac
-
-    // We will set screen ratio factor for sizing when a screen
-    // is greater than the Surface Pro 3 2160x1440, since its a break
-    // point with resolutions above that being devices like the
-    // 2560x1700 chromebook pixel before we get to truly hi-dpi
-    // resolutions like apples MBP retina 2880x1800 up through
-    // UHD, 4k and 5k displays at 3840x2160, 4096x2304 and 5120 x 2160.
-    QRect screenSize = QGuiApplication::primaryScreen()->availableGeometry();
-
-    // if we're running with dpiawareness of 0 the screen resolution
-    // will be expressed taking into account the scaling applied
-    // so for example a 3840x2160 screen will likely be expressed as
-    // being 1920 x 1080 rather than the native resolution
-    if (QGuiApplication::primaryScreen()->devicePixelRatio() <= 1 && screenSize.width() > 2160) {
-       // we're on a hidpi screen - lets create a multiplier - always use smallest
-       dpiXFactor = screenSize.width() / 1280.0;
-       dpiYFactor = screenSize.height() / 1024.0;
-
-       if (dpiYFactor < dpiXFactor) dpiXFactor = dpiYFactor;
-       else if (dpiXFactor < dpiYFactor) dpiYFactor = dpiXFactor;
-
-       // set default font size -- all others will scale off this
-       // choose a font size that would allow 60 lines of text on screen
-       // we can include the option for the user to set a scaling factor
-       // in settings before we release this in v3.5
-       double height = screenSize.height() / 70;
-
-       // points = height in inches * dpi
-       double pointsize = (height / QApplication::primaryScreen()->
-               logicalDotsPerInchY()) * 72;
-       baseFont.setPointSizeF(pointsize);
-
-       // fixup some style issues from QT not adjusting defaults on hidpi displays
-       // initially just pushbutton and combobox spacing...
-       application->setStyleSheet(QString("QPushButton { padding-left: %1px; padding-right: %1px; "
-                                          "              padding-top: %2px; padding-bottom: %2px; }"
-                                          "QComboBox   { padding-left: %1px; padding-right: %1px; }")
-                                          .arg(15*dpiXFactor)
-                                          .arg(3*dpiYFactor));
-
-       //qDebug()<<"geom:"<<QApplication::desktop()->geometry()<<"default font size:"<<pointsize<<"hidpi scaling:"<<dpiXFactor<<"physcial DPI:"<<QApplication::desktop()->physicalDpiX()<<"logical DPI:"<<QApplication::desktop()->logicalDpiX();
-    } else {
-       //qDebug()<<"geom:"<<QApplication::desktop()->geometry()<<"no need for hidpi scaling"<<"physcial DPI:"<<QApplication::desktop()->physicalDpiX()<<"logical DPI:"<<QApplication::desktop()->logicalDpiX();
-    }
->>>>>>> 7be3df19
+
 #endif
 
     // scale up to user scale factor
