###############################################################################
#                                                                             #
#              ***  SECTION ONE - CORE CONFIGURATION  ***                     #
#                                                                             #
#                                                                             #
###############################################################################

!versionAtLeast(QT_VERSION, 5.15):error("Use at least Qt version 5.15")

###==========================
### IMPORT USER CONFIGURATION
###==========================

# You must configure your settings by copying from gcconfig.pri.in.
# The file contains instructions on settings to make
include(gcconfig.pri)

# You can also define your own local source to add to build
HEADERS += $${LOCALHEADERS}
SOURCES += $${LOCALSOURCES}

###=====================
### GOLDENCHEETAH TARGET
###=====================

DEPENDPATH += .
TEMPLATE = app
TARGET = GoldenCheetah

!isEmpty(APP_NAME) { TARGET = $${APP_NAME} }
CONFIG(debug, debug|release) { QMAKE_CXXFLAGS += -DGC_DEBUG }


###========================================================================
### QT5.14.2 officially supported which mandates c++11 support in toolchain
###========================================================================

# always
QT += xml sql network svg  widgets concurrent serialport multimedia multimediawidgets \
      webenginecore webenginewidgets webchannel positioning
greaterThan(QT_MAJOR_VERSION, 5) {
    QT += webenginequick core5compat
} else {
    QT += webengine
}
CONFIG += c++11


###=======================================================================
### Directory Structure - Split into subdirs to be more manageable
###=======================================================================
INCLUDEPATH += ./ANT ./Train ./FileIO ./Cloud ./Charts ./Metrics ./Gui ./Core ./Planning
QMAKE_CFLAGS_ISYSTEM =


###=======================================================================
### DISTRIBUTED SOURCE [Snaffled in sources to avoid further dependencies]
###=======================================================================

# qwt, qxt, libz, json, lmfit and qwtcurve
INCLUDEPATH +=  ../qwt/src \
                ../contrib/qxt/src \
                ../contrib/qtsolutions/json \
                ../contrib/qtsolutions/qwtcurve \
                ../contrib/qtsolutions/flowlayout \
                ../contrib/lmfit \
                ../contrib/boost \
                ../contrib/kmeans \
                ../contrib/voronoi

DEFINES += QXT_STATIC

# to make sure we are toolchain neutral we NEVER refer to a lib
# via file extensions .lib or .a in src.pro unless the section is
# platform specific. Instead we use directives -Ldir and -llib
win32 {
    #QWT is configured to build 2 libs (release/debug) on win32 (see qwtbuild.pri)
    CONFIG(release, debug|release){
    LIBS += -L$${PWD}/../qwt/lib -lqwt
    }
    CONFIG(debug, debug|release) {
    LIBS += -L$${PWD}/../qwt/lib -lqwtd
    }

} else {
    #QWT is configured to build 1 lib for all other OS (see qwtbuild.pri)
    LIBS += -L$${PWD}/../qwt/lib -lqwt
}

# compress and math libs must be defined in gcconfig.pri
# if they're not part of the QT include
INCLUDEPATH += $${LIBZ_INCLUDE}
LIBS += $${LIBZ_LIBS}

# GNU Scientific Library
INCLUDEPATH += $${GSL_INCLUDES}
LIBS += $${GSL_LIBS}

###===============================
### PLATFORM SPECIFIC DEPENDENCIES
###===============================

# Microsoft Visual Studion toolchain dependencies
win32-msvc* {

    # we need windows kit 8.2 or higher with MSVC, offer default location
    isEmpty(WINKIT_INSTALL) WINKIT_INSTALL= "C:/Program Files (x86)/Windows Kits/8.1/Lib/winv6.3/um/x64"
    LIBS += -L$${WINKIT_INSTALL} -lGdi32 -lUser32
    CONFIG += force_debug_info


} else {

    # gnu toolchain wants math libs
    LIBS += -lm

    unix:!macx {
        # Linux gcc 5 grumbles about unused static globals and leads
        # to a gazillion warnings that are harmless so lets remove them
        QMAKE_CXXFLAGS += -Wno-unused-variable

        # Linux Flex compiler grumbles about unsigned comparisons
        QMAKE_CXXFLAGS += -Wno-sign-compare
    }
}

# windows icon and use QT zlib, not sure why different but keep for now
win32 {

    RC_FILE = Resources/win32/windowsico.rc
    INCLUDEPATH += Resources/win32 $${QT_INSTALL_PREFIX}/src/3rdparty/zlib
    LIBS += -lws2_32

} else {

    RC_FILE = Resources/images/gc.icns
}

macx {
    lessThan(QT_MAJOR_VERSION, 6) {
        # Mac native widget support
        QT += macextras
    }

    # we have our own plist
    QMAKE_INFO_PLIST = ./Resources/mac/Info.plist.app

    # on mac we use native buttons and video, but have native fullscreen support
    LIBS    += -lobjc -framework IOKit -framework AppKit

    # on mac we use QTKit or AV Foundation
    contains(DEFINES, "GC_VIDEO_AV") {

        # explicitly wants AV Foundation
        LIBS += -framework AVFoundation
        HEADERS +=  Gui/QtMacVideoWindow.h
        OBJECTIVE_SOURCES += Gui/QtMacVideoWindow.mm

    } else {

        !contains(DEFINES, "GC_VIDEO_QUICKTIME") {

            # GC_VIDEO_QT5 will enable Qt5 video support,
            # GC_VIDEO_VLC will enable VLC video support,
            # otherwise we have a blank videowindow, it will do nothing
            HEADERS += Train/VideoWindow.h
            SOURCES += Train/VideoWindow.cpp

        } else {

            # default is to use QuickTime for now
            LIBS += -framework QTKit
            HEADERS +=  Gui/QtMacVideoWindow.h
            OBJECTIVE_SOURCES += Gui/QtMacVideoWindow.mm

        }
    }

} else {

    # not on mac we need our own full screen support and segment control button
    HEADERS += Gui/QTFullScreen.h
    SOURCES += Gui/QTFullScreen.cpp

    HEADERS += Train/VideoWindow.h
    SOURCES += Train/VideoWindow.cpp
}

# X11
if (defined(GC_WANT_X11)) {
    LIBS += -lX11
}

###=================
### LANGUAGE SUPPORT
###=================

TRANSLATIONS = Resources/translations/gc_fr.ts \
               Resources/translations/gc_ja.ts \
               Resources/translations/gc_it.ts \
               Resources/translations/gc_pt-br.ts \
               Resources/translations/gc_de.ts \
               Resources/translations/gc_cs.ts \
               Resources/translations/gc_es.ts \
               Resources/translations/gc_pt.ts \
               Resources/translations/gc_ru.ts \
               Resources/translations/gc_zh-cn.ts \
               Resources/translations/gc_zh-tw.ts \
               Resources/translations/gc_nl.ts \
               Resources/translations/gc_sv.ts

# need lrelease to generate qm files
isEmpty(QMAKE_LRELEASE) {
    win32:QMAKE_LRELEASE = $$[QT_INSTALL_BINS]\\lrelease.exe
    else:QMAKE_LRELEASE = $$[QT_INSTALL_BINS]/lrelease
}

# how to run lrelease
isEmpty(TS_DIR):TS_DIR = $${PWD}/Resources/translations
TSQM.name = lrelease ${QMAKE_FILE_IN}
TSQM.input = TRANSLATIONS
TSQM.output = $$TS_DIR/${QMAKE_FILE_BASE}.qm
TSQM.commands = $$QMAKE_LRELEASE ${QMAKE_FILE_IN} -qm $$TS_DIR/${QMAKE_FILE_BASE}.qm
TSQM.CONFIG = no_link target_predeps
QMAKE_EXTRA_COMPILERS += TSQM

###==========
### RESOURCES
###==========

RESOURCES = $${PWD}/Resources/application.qrc



###############################################################################
#                                                                             #
#         ***  SECTION TWO - OPTIONAL LIBRARIES AND FEATURES  ***             #
#                                                                             #
#                                                                             #
###############################################################################


###=========================
### OPTIONAL => Embed Python
###=========================

notsupported = "INFO: Embedded Python requires version QT >= 5.8, no support for"
notsupported += $${QT_VERSION}

contains(DEFINES, "GC_WANT_PYTHON") {

            # add Python subdirectory to include path
            INCLUDEPATH += ./Python

            DEFINES += SIP_STATIC_MODULE
            !isEmpty(PYTHONINCLUDES) QMAKE_CXXFLAGS += $${PYTHONINCLUDES}
            LIBS += $${PYTHONLIBS}

            ## Python integration
            HEADERS += Python/PythonEmbed.h Charts/PythonChart.h Python/PythonSyntax.h
            SOURCES += Python/PythonEmbed.cpp Charts/PythonChart.cpp Python/PythonSyntax.cpp

            ## Python SIP generated module
            SOURCES += Python/SIP/sipgoldencheetahBindings.cpp Python/SIP/sipgoldencheetahcmodule.cpp
            SOURCES += Python/SIP/Bindings.cpp

            ## SIP type conversion
            SOURCES += Python/SIP/sipgoldencheetahQString.cpp
            SOURCES += Python/SIP/sipgoldencheetahQStringList.cpp
            SOURCES += Python/SIP/sipgoldencheetahPythonDataSeries.cpp \
                       Python/SIP/sipgoldencheetahPythonXDataSeries.cpp
            DEFINES += GC_HAVE_PYTHON

            ## Python data processors
            HEADERS += FileIO/FixPyScriptsDialog.h FileIO/FixPySettings.h FileIO/FixPyRunner.h \
                       FileIO/FixPyScript.h FileIO/FixPyDataProcessor.h

            SOURCES += FileIO/FixPyScriptsDialog.cpp FileIO/FixPySettings.cpp FileIO/FixPyRunner.cpp \
                       FileIO/FixPyDataProcessor.cpp

}

###====================
### OPTIONAL => Embed R
###====================

contains(DEFINES, "GC_WANT_R") {

    # Only supports Linux and OSX until RInside and Rcpp support MSVC
    # This is not likely to be very soon, they are heavily dependant on GCC
    # see: http://dirk.eddelbuettel.com/blog/2011/03/25/#rinside_and_qt
    isEmpty(R_HOME){ R_HOME = $$system(R RHOME) }

    # add R subdirectory to include path
    INCLUDEPATH += ./R

    ## include headers and libraries for R
    win32  { QMAKE_CXXFLAGS += -I$$R_HOME/include
             DEFINES += Win32 }
    else   { QMAKE_CXXFLAGS += $$system($$R_HOME/bin/R CMD config --cppflags) }

    ## R has lots of compatibility headers for S and legacy R code we don't want
    DEFINES += STRICT_R_HEADERS

    ## R integration
    HEADERS += R/REmbed.h R/RTool.h R/RGraphicsDevice.h R/RSyntax.h R/RLibrary.h
    SOURCES += R/REmbed.cpp R/RTool.cpp R/RGraphicsDevice.cpp R/RSyntax.cpp R/RLibrary.cpp

    ## R based charts
    HEADERS += Charts/RChart.h Charts/RCanvas.h
    SOURCES += Charts/RChart.cpp Charts/RCanvas.cpp

    ## For hardware accelerated scene rendering
    QT += opengl
}

###=======================================================
### OPTIONAL => D2XX FOR FTDI DRIVERS ON WINDOWS PLATFORMS
###=======================================================

!isEmpty(D2XX_INCLUDE) {

    DEFINES     += GC_HAVE_D2XX
    INCLUDEPATH += $${D2XX_INCLUDE}

    !isEmpty(D2XX_LIBS) { LIBS += $${D2XX_LIBS} }
    unix                { LIBS += -ldl }

    HEADERS     += FileIO/D2XX.h
    SOURCES     += FileIO/D2XX.cpp
}


###==================
### OPTIONAL => SRMIO
###==================

!isEmpty(SRMIO_INSTALL) {

    # we will work out the rest if you tell use where it is installed
    isEmpty(SRMIO_INCLUDE) { SRMIO_INCLUDE = $${SRMIO_INSTALL}/include }
    isEmpty(SRMIO_LIBS)    { SRMIO_LIBS    = -L$${SRMIO_INSTALL}/lib -lsrmio }

    DEFINES     += GC_HAVE_SRMIO
    INCLUDEPATH += $${SRMIO_INCLUDE}
    LIBS        += $${SRMIO_LIBS}

    # add support for srm downloads
    HEADERS     += FileIO/SrmDevice.h
    SOURCES     += FileIO/SrmDevice.cpp
}


###=================
### OPTIONAL => ICAL
###=================

!isEmpty(ICAL_INSTALL) {

    # we will work out the rest if you tell use where it is installed
    isEmpty(ICAL_INCLUDE) { ICAL_INCLUDE = $${ICAL_INSTALL}/include }
    isEmpty(ICAL_LIBS)    { ICAL_LIBS    = -L$${ICAL_INSTALL}/lib -lical }

    DEFINES     += GC_HAVE_ICAL
    INCLUDEPATH += $${ICAL_INCLUDE}
    LIBS        += $${ICAL_LIBS}

    # add caldav and diary functions
    HEADERS     += Core/ICalendar.h Charts/DiaryWindow.h Cloud/CalDAV.h Cloud/CalDAVCloud.h
    SOURCES     += Core/ICalendar.cpp Charts/DiaryWindow.cpp Cloud/CalDAV.cpp Cloud/CalDAVCloud.cpp
}


###===================
### OPTIONAL => LIBUSB
###===================

!isEmpty(LIBUSB_INSTALL) {

    # we will work out the rest if you tell use where it is installed
    isEmpty(LIBUSB_INCLUDE) { LIBUSB_INCLUDE = $${LIBUSB_INSTALL}/include }
    isEmpty(LIBUSB_LIBS)    {
        # needs fixing for msvc toolchain
        _LIBUSB_GCC_LIBNAME = usb
        isEqual(LIBUSB_USE_V_1, true) _LIBUSB_GCC_LIBNAME = usb-1.0

        unix  { LIBUSB_LIBS = -L$${LIBUSB_INSTALL}/lib -l$${_LIBUSB_GCC_LIBNAME} }
        win32 { LIBUSB_LIBS = -L$${LIBUSB_INSTALL}/lib/gcc -l$${_LIBUSB_GCC_LIBNAME} }
    }

    DEFINES     += GC_HAVE_LIBUSB
    INCLUDEPATH += $${LIBUSB_INCLUDE}
    LIBS        += $${LIBUSB_LIBS}

    # lots of dependents
    SOURCES     += Train/LibUsb.cpp Train/Fortius.cpp Train/FortiusController.cpp \
                   Train/Imagic.cpp Train/ImagicController.cpp
    HEADERS     += Train/LibUsb.h Train/Fortius.cpp Train/FortiusController.h \
                   Train/Imagic.h Train/ImagicController.h

    !isEqual(LIBUSB_USE_V_1, true) {
        SOURCES += Train/EzUsb.c
        HEADERS += Train/EzUsb.h
    }

    isEqual(LIBUSB_USE_V_1, true) {
        DEFINES += LIBUSB_V_1
        SOURCES += Train/EzUsb-1.0.c
        HEADERS += Train/EzUsb-1.0.h
    }
}


###===================================================
### OPTIONAL => USBXPRESS [Windows only for ANT+ USB1]
###===================================================

# are we supporting USB1 devices on Windows?
!isEmpty(USBXPRESS_INSTALL) {

    # we will work out the rest if you tell use where it is installed
    isEmpty(USBXPRESS_INCLUDE) { USBXPRESS_INCLUDE = $${USBXPRESS_INSTALL} }

    # this is windows only !
    isEmpty(USBXPRESS_LIBS)    { USBXPRESS_LIBS    = $${USBXPRESS_INSTALL}/x86/SiUSBXp.lib }

    DEFINES     += GC_HAVE_USBXPRESS
    INCLUDEPATH += $${USBXPRESS_INCLUDE}
    LIBS        += $${USBXPRESS_LIBS}

    SOURCES += Train/USBXpress.cpp
    HEADERS += Train/USBXpress.h
}


###=============================================================
### OPTIONAL => VLC [Windows, Unix and OSX]
###=============================================================

!isEmpty(VLC_INSTALL) {

    # we will work out the rest if you tell use where it is installed
    isEmpty(VLC_INCLUDE) { VLC_INCLUDE = $${VLC_INSTALL}/include }
    isEmpty(VLC_LIBS)    { VLC_LIBS    = -L$${VLC_INSTALL}/lib -lvlc }

    DEFINES     += GC_HAVE_VLC
    INCLUDEPATH += $${VLC_INCLUDE}
    LIBS        += $${VLC_LIBS}
}


###=======================
### OPTIONAL => SAMPLERATE
###=======================

!isEmpty(SAMPLERATE_INSTALL) {

    # we will work out the rest if you tell use where it is installed
    isEmpty(SAMPLERATE_INCLUDE) { SAMPLERATE_INCLUDE = $${SAMPLERATE_INSTALL}/include }
    isEmpty(SAMPLERATE_LIBS)    { SAMPLERATE_LIBS    = -L$${SAMPLERATE_INSTALL}/lib -lsamplerate }

    DEFINES     += GC_HAVE_SAMPLERATE
    INCLUDEPATH += $${SAMPLERATE_INCLUDE}
    LIBS        += $${SAMPLERATE_LIBS}
}


###==================================
### HTTP API WEB SERVICES
###==================================

HTPATH = ../contrib/httpserver
INCLUDEPATH += $$HTPATH
DEPENDPATH += $$HTPATH

DEFINES += GC_WANT_HTTP

HEADERS +=  Core/APIWebService.h
SOURCES +=  Core/APIWebService.cpp

HEADERS +=  $$HTPATH/httpglobal.h \
            $$HTPATH/httplistener.h \
            $$HTPATH/httpconnectionhandler.h \
            $$HTPATH/httpconnectionhandlerpool.h \
            $$HTPATH/httprequest.h \
            $$HTPATH/httpresponse.h \
            $$HTPATH/httpcookie.h \
            $$HTPATH/httprequesthandler.h \
            $$HTPATH/httpsession.h \
            $$HTPATH/httpsessionstore.h \
            $$HTPATH/staticfilecontroller.h
SOURCES +=  $$HTPATH/httpglobal.cpp \
            $$HTPATH/httplistener.cpp \
            $$HTPATH/httpconnectionhandler.cpp \
            $$HTPATH/httpconnectionhandlerpool.cpp \
            $$HTPATH/httprequest.cpp \
            $$HTPATH/httpresponse.cpp \
            $$HTPATH/httpcookie.cpp \
            $$HTPATH/httprequesthandler.cpp \
            $$HTPATH/httpsession.cpp \
            $$HTPATH/httpsessionstore.cpp \
            $$HTPATH/staticfilecontroller.cpp


###=====================================================
### OPTIONAL => CLOUD DB [Google App Engine Integration]
###=====================================================

##----------------------------------------------##
## CloudDB is only supported on QT5.5 or higher ##
##----------------------------------------------##

notsupported = "INFO: CloudDB requires version QT >= 5.5, no support for"
notsupported += $${QT_VERSION}

equals(CloudDB, active) {

            HEADERS += Cloud/CloudDBChart.h Cloud/CloudDBCommon.h \
                       Cloud/CloudDBCurator.h Cloud/CloudDBStatus.h \
                       Cloud/CloudDBVersion.h Cloud/CloudDBTelemetry.h \
                       Cloud/CloudDBUserMetric.h
            SOURCES += Cloud/CloudDBChart.cpp Cloud/CloudDBCommon.cpp \
                       Cloud/CloudDBCurator.cpp Cloud/CloudDBStatus.cpp \
                       Cloud/CloudDBVersion.cpp Cloud/CloudDBTelemetry.cpp \
                       Cloud/CloudDBUserMetric.cpp

            DEFINES += GC_HAS_CLOUD_DB
}



###############################################################################
#                                                                             #
#         ***  SECTION THREE - GOLDENCHEETAH SOURCE FILES  ***                #
#                                                                             #
#                                                                             #
###############################################################################



###===========================================
### FEATURES ENABLED WHEN HAVE QT5 [or higher]
###===========================================

# Features that only work with QT5 or higher
SOURCES += Cloud/Dropbox.cpp
HEADERS += Cloud/Dropbox.h
SOURCES += Cloud/OpenData.cpp
HEADERS += Cloud/OpenData.h

SOURCES += Cloud/SixCycle.cpp
HEADERS += Cloud/SixCycle.h
SOURCES += Cloud/PolarFlow.cpp
HEADERS += Cloud/PolarFlow.h
SOURCES += Cloud/SportTracks.cpp
HEADERS += Cloud/SportTracks.h
SOURCES += Cloud/Nolio.cpp
HEADERS += Cloud/Nolio.h

SOURCES += Train/MonarkController.cpp Train/MonarkConnection.cpp
HEADERS += Train/MonarkController.h Train/MonarkConnection.h
SOURCES += Train/Kettler.cpp Train/KettlerController.cpp Train/KettlerConnection.cpp
HEADERS += Train/Kettler.h Train/KettlerController.h Train/KettlerConnection.h
SOURCES += Train/KettlerRacer.cpp Train/KettlerRacerController.cpp Train/KettlerRacerConnection.cpp
HEADERS += Train/KettlerRacer.h Train/KettlerRacerController.h Train/KettlerRacerConnection.h
SOURCES += Train/Ergofit.cpp Train/ErgofitController.cpp Train/ErgofitConnection.cpp
HEADERS += Train/Ergofit.h Train/ErgofitController.h Train/ErgofitConnection.h
SOURCES += Train/DaumController.cpp Train/Daum.cpp
HEADERS += Train/DaumController.h Train/Daum.h
SOURCES += Train/KurtInRide.cpp Train/KurtSmartControl.cpp
HEADERS += Train/KurtInRide.h Train/KurtSmartControl.h

QT += bluetooth
HEADERS += Train/BT40Controller.h Train/BT40Device.h
SOURCES += Train/BT40Controller.cpp Train/BT40Device.cpp
HEADERS += Train/VMProConfigurator.h Train/VMProWidget.h
SOURCES += Train/VMProConfigurator.cpp Train/VMProWidget.cpp
SOURCES += Train/Ftms.cpp
HEADERS += Train/Ftms.h

QT += charts opengl

# Dashboard uses qt charts, so needs at least Qt 5.7
DEFINES += GC_HAVE_OVERVIEW
HEADERS += Gui/ChartSpace.h Charts/OverviewItems.h Charts/Overview.h
SOURCES += Gui/ChartSpace.cpp Charts/OverviewItems.cpp Charts/Overview.cpp

# generic chart
DEFINES += GC_HAVE_GENERIC
HEADERS += Charts/UserChartWindow.h Charts/UserChartOverviewItem.h Charts/UserChart.h Charts/UserChartData.h \
           Charts/GenericChart.h Charts/GenericPlot.h Charts/GenericSelectTool.h Charts/GenericLegend.h Charts/GenericAnnotations.h
SOURCES += Charts/UserChartWindow.cpp Charts/UserChartOverviewItem.cpp Charts/UserChart.cpp Charts/UserChartData.cpp \
           Charts/GenericChart.cpp Charts/GenericPlot.cpp Charts/GenericSelectTool.cpp Charts/GenericLegend.cpp Charts/GenericAnnotations.cpp

###=====================
### LEX AND YACC SOURCES
###=====================

YACCSOURCES += Core/DataFilter.y \
               FileIO/JsonRideFile.y \
               Core/RideDB.y \
               Train/WorkoutFilter.y

LEXSOURCES  += Core/DataFilter.l \
               FileIO/JsonRideFile.l \
               Core/RideDB.l \
               Train/WorkoutFilter.l


###=========================================
### HEADER FILES [scanned by qmake, for moc]
###=========================================

# ANT+
HEADERS  += ANT/ANTChannel.h ANT/ANT.h ANT/ANTlocalController.h ANT/ANTLogger.h ANT/ANTMessage.h ANT/ANTMessages.h

# Charts and associated widgets
HEADERS += Charts/Aerolab.h Charts/AerolabWindow.h Charts/AllPlot.h Charts/AllPlotInterval.h Charts/AllPlotSlopeCurve.h \
           Charts/AllPlotWindow.h Charts/BlankState.h Charts/ChartBar.h Charts/ChartSettings.h \
           Charts/CpPlotCurve.h Charts/CPPlot.h Charts/CriticalPowerWindow.h Charts/DaysScaleDraw.h Charts/ExhaustionDialog.h Charts/GcOverlayWidget.h \
           Charts/GcPane.h Charts/GoldenCheetah.h Charts/HistogramWindow.h \
           Charts/HrPwPlot.h Charts/HrPwWindow.h Charts/IndendPlotMarker.h Charts/IntervalSummaryWindow.h Charts/LogTimeScaleDraw.h \
           Charts/LTMCanvasPicker.h Charts/LTMChartParser.h Charts/LTMOutliers.h Charts/LTMPlot.h Charts/LTMPopup.h \
           Charts/LTMSettings.h Charts/LTMTool.h Charts/LTMTrend2.h Charts/LTMTrend.h Charts/LTMWindow.h \
           Charts/MetadataWindow.h Charts/MUPlot.h Charts/MUPool.h Charts/MUWidget.h Charts/PfPvPlot.h Charts/PfPvWindow.h \
           Charts/PowerHist.h Charts/ReferenceLineDialog.h Charts/RideEditor.h Charts/RideMapWindow.h \
           Charts/ScatterPlot.h Charts/ScatterWindow.h Charts/SmallPlot.h Charts/TreeMapPlot.h \
           Charts/TreeMapWindow.h Charts/ZoneScaleDraw.h

# cloud services
HEADERS += Cloud/CalendarDownload.h Cloud/CloudService.h \
           Cloud/LocalFileStore.h Cloud/OAuthDialog.h \
           Cloud/WithingsDownload.h Cloud/Strava.h Cloud/CyclingAnalytics.h Cloud/RideWithGPS.h \
           Cloud/TrainingsTageBuch.h Cloud/Selfloops.h Cloud/Velohero.h Cloud/SportsPlusHealth.h \
           Cloud/AddCloudWizard.h Cloud/Withings.h Cloud/MeasuresDownload.h Cloud/Xert.h \
           Cloud/Azum.h

# core data 
HEADERS += Core/Athlete.h Core/Context.h Core/DataFilter.h Core/FreeSearch.h Core/GcCalendarModel.h Core/GcUpgrade.h \
           Core/IdleTimer.h Core/IntervalItem.h Core/NamedSearch.h Core/RideCache.h Core/RideCacheModel.h Core/RideDB.h \
           Core/RideItem.h Core/Route.h Core/RouteParser.h Core/Season.h Core/SeasonParser.h Core/Secrets.h Core/Settings.h \
           Core/Specification.h Core/TimeUtils.h Core/Units.h Core/UserData.h Core/Utils.h \
           Core/Measures.h Core/Quadtree.h Core/SplineLookup.h

# device and file IO or edit
HEADERS += FileIO/ArchiveFile.h FileIO/AthleteBackup.h  FileIO/Bin2RideFile.h FileIO/BinRideFile.h \
           FileIO/CommPort.h \
           FileIO/Computrainer3dpFile.h FileIO/CsvRideFile.h FileIO/DataProcessor.h FileIO/Device.h  \
           FileIO/FitlogParser.h FileIO/FitlogRideFile.h FileIO/FitRideFile.h FileIO/GcRideFile.h FileIO/GpxParser.h \
           FileIO/GpxRideFile.h FileIO/JouleDevice.h FileIO/JsonRideFile.h FileIO/LapsEditor.h FileIO/MacroDevice.h \
           FileIO/ManualRideFile.h FileIO/MoxyDevice.h FileIO/PolarRideFile.h \
           FileIO/PowerTapDevice.h FileIO/PowerTapUtil.h FileIO/PwxRideFile.h FileIO/QuarqParser.h FileIO/QuarqRideFile.h \
           FileIO/RawRideFile.h FileIO/RideAutoImportConfig.h FileIO/RideFileCache.h \
           FileIO/RideFileCommand.h FileIO/RideFile.h FileIO/RideFileTableModel.h  FileIO/Serial.h \
           FileIO/SlfParser.h FileIO/SlfRideFile.h FileIO/SmfParser.h FileIO/SmfRideFile.h FileIO/SmlParser.h \
           FileIO/SmlRideFile.h FileIO/SrdRideFile.h FileIO/SrmRideFile.h FileIO/SyncRideFile.h FileIO/TcxParser.h \
           FileIO/TcxRideFile.h FileIO/TxtRideFile.h FileIO/WkoRideFile.h FileIO/XDataDialog.h FileIO/XDataTableModel.h \
           FileIO/FilterHRV.h FileIO/MeasuresCsvImport.h FileIO/LocationInterpolation.h FileIO/TTSReader.h \
           FileIO/EpmParser.h FileIO/EpmRideFile.h

# GUI components
HEADERS += Gui/AboutDialog.h Gui/AddIntervalDialog.h Gui/AnalysisSidebar.h Gui/ChooseCyclistDialog.h Gui/ColorButton.h \
           Gui/Colors.h Gui/CompareDateRange.h Gui/CompareInterval.h Gui/ComparePane.h Gui/ConfigDialog.h Gui/DiarySidebar.h \
           Gui/DragBar.h Gui/EstimateCPDialog.h Gui/GcCrashDialog.h Gui/GcSideBarItem.h Gui/GcToolBar.h Gui/GcWindowLayout.h \
           Gui/GcWindowRegistry.h Gui/GenerateHeatMapDialog.h Gui/HelpWhatsThis.h Gui/HelpWindow.h \
           Gui/IntervalTreeView.h Gui/LTMSidebar.h Gui/MainWindow.h Gui/NewCyclistDialog.h Gui/Pages.h Gui/RideNavigator.h Gui/RideNavigatorProxy.h \
           Gui/SaveDialogs.h Gui/SearchBox.h Gui/SearchFilterBox.h Gui/SolveCPDialog.h Gui/AthleteTab.h Gui/AbstractView.h Gui/ToolsRhoEstimator.h \
           Gui/Views.h Gui/BatchProcessingDialog.h Gui/DownloadRideDialog.h Gui/ManualRideDialog.h Gui/NewSideBar.h \
           Gui/MergeActivityWizard.h Gui/RideImportWizard.h Gui/SplitActivityWizard.h Gui/SolverDisplay.h Gui/MetricSelect.h \
           Gui/AddTileWizard.h Gui/NavigationModel.h Gui/AthleteView.h Gui/AthleteConfigDialog.h Gui/AthletePages.h Gui/Perspective.h \
           Gui/PerspectiveDialog.h Gui/SplashScreen.h Gui/StyledItemDelegates.h

# metrics and models
HEADERS += Metrics/Banister.h Metrics/CPSolver.h Metrics/Estimator.h Metrics/ExtendedCriticalPower.h Metrics/HrZones.h Metrics/PaceZones.h \
           Metrics/PDModel.h Metrics/PMCData.h Metrics/PowerProfile.h Metrics/RideMetadata.h Metrics/RideMetric.h Metrics/SpecialFields.h \
           Metrics/Statistic.h Metrics/UserMetricParser.h Metrics/UserMetricSettings.h Metrics/VDOTCalculator.h Metrics/WPrime.h Metrics/Zones.h \
           Metrics/BlinnSolver.h Metrics/FastKmeans.h

## Planning and Compliance
HEADERS += Planning/PlanningWindow.h

# contrib
HEADERS += ../contrib/qtsolutions/codeeditor/codeeditor.h ../contrib/qtsolutions/json/mvjson.h \
           ../contrib/qtsolutions/flowlayout/flowlayout.h \
           ../contrib/qtsolutions/qwtcurve/qwt_plot_gapped_curve.h  ../contrib/qxt/src/qxtspanslider.h \
           ../contrib/qxt/src/qxtspanslider_p.h ../contrib/qxt/src/qxtstringspinbox.h ../contrib/qzip/zipreader.h \
           ../contrib/qzip/zipwriter.h ../contrib/lmfit/lmcurve.h  ../contrib/lmfit/lmcurve_tyd.h \
           ../contrib/lmfit/lmmin.h  ../contrib/lmfit/lmstruct.h \
           ../contrib/boost/GeometricTools_BSplineCurve.h \
           ../contrib/kmeans/kmeans_dataset.h ../contrib/kmeans/kmeans_general_functions.h ../contrib/kmeans/hamerly_kmeans.h \
           ../contrib/kmeans/kmeans.h ../contrib/kmeans/original_space_kmeans.h ../contrib/kmeans/triangle_inequality_base_kmeans.h \
           ../contrib/voronoi/Voronoi.h


# Train View
HEADERS += Train/AddDeviceWizard.h Train/CalibrationData.h Train/ComputrainerController.h Train/Computrainer.h Train/DeviceConfiguration.h \
           Train/DeviceTypes.h Train/DialWindow.h Train/TrainerDayDownloadDialog.h Train/TrainerDay.h Train/ErgFile.h Train/ErgFilePlot.h \
           Train/Library.h Train/LibraryParser.h Train/MeterWidget.h Train/NullController.h Train/RealtimeController.h \
           Train/RealtimeData.h Train/RealtimePlot.h Train/RealtimePlotWindow.h Train/RemoteControl.h Train/SpinScanPlot.h \
           Train/SpinScanPlotWindow.h Train/SpinScanPolarPlot.h Train/GarminServiceHelper.h Train/PhysicsUtility.h Train/BicycleSim.h \
           Train/PolynomialRegression.h Train/MultiRegressionizer.h Train/StravaRoutesDownload.h \
           Train/VideoSyncFileBase.h Train/ErgFileBase.h \
           Train/ModelFilter.h Train/MultiFilterProxyModel.h Train/WorkoutFilter.h Train/FilterEditor.h \
           Train/TagBar.h Train/Taggable.h Train/TagStore.h Train/TagWidget.h

HEADERS += Train/TrainBottom.h Train/TrainDB.h Train/TrainSidebar.h \
           Train/VideoLayoutParser.h Train/VideoSyncFile.h Train/WorkoutPlotWindow.h Train/WebPageWindow.h \
           Train/WorkoutWidget.h Train/WorkoutWidgetItems.h Train/WorkoutWindow.h Train/WorkoutWizard.h Train/ZwoParser.h \
           Train/LiveMapWebPageWindow.h \
<<<<<<< HEAD
           Train/ScalingLabel.h
=======
           Train/InfoWidget.h Train/PowerInfoWidget.h Train/PowerZonesWidget.h Train/RatingWidget.h \
           Train/ErgOverview.h Train/Shy.h \
           Train/WorkoutTagWrapper.h
>>>>>>> fb768969


###=============
### SOURCE FILES
###=============

## ANT+ 
SOURCES += ANT/ANTChannel.cpp ANT/ANT.cpp ANT/ANTlocalController.cpp ANT/ANTLogger.cpp ANT/ANTMessage.cpp

## Charts and related
SOURCES += Charts/Aerolab.cpp Charts/AerolabWindow.cpp Charts/AllPlot.cpp Charts/AllPlotInterval.cpp Charts/AllPlotSlopeCurve.cpp \
           Charts/AllPlotWindow.cpp Charts/BlankState.cpp Charts/ChartBar.cpp Charts/ChartSettings.cpp \
           Charts/CPPlot.cpp Charts/CpPlotCurve.cpp Charts/CriticalPowerWindow.cpp Charts/ExhaustionDialog.cpp Charts/GcOverlayWidget.cpp Charts/GcPane.cpp \
           Charts/GoldenCheetah.cpp Charts/HistogramWindow.cpp Charts/HrPwPlot.cpp \
           Charts/HrPwWindow.cpp Charts/IndendPlotMarker.cpp Charts/IntervalSummaryWindow.cpp Charts/LogTimeScaleDraw.cpp \
           Charts/LTMCanvasPicker.cpp Charts/LTMChartParser.cpp Charts/LTMOutliers.cpp Charts/LTMPlot.cpp Charts/LTMPopup.cpp \
           Charts/LTMSettings.cpp Charts/LTMTool.cpp Charts/LTMTrend.cpp Charts/LTMWindow.cpp \
           Charts/MetadataWindow.cpp Charts/MUPlot.cpp Charts/MUWidget.cpp Charts/PfPvPlot.cpp Charts/PfPvWindow.cpp \
           Charts/PowerHist.cpp Charts/ReferenceLineDialog.cpp Charts/RideEditor.cpp Charts/RideMapWindow.cpp \
           Charts/ScatterPlot.cpp Charts/ScatterWindow.cpp Charts/SmallPlot.cpp Charts/TreeMapPlot.cpp \
           Charts/TreeMapWindow.cpp

## Cloud Services / Web resources
SOURCES += Cloud/CalendarDownload.cpp Cloud/CloudService.cpp \
           Cloud/LocalFileStore.cpp Cloud/OAuthDialog.cpp \
           Cloud/WithingsDownload.cpp Cloud/Strava.cpp Cloud/CyclingAnalytics.cpp Cloud/RideWithGPS.cpp \
           Cloud/TrainingsTageBuch.cpp Cloud/Selfloops.cpp Cloud/Velohero.cpp Cloud/SportsPlusHealth.cpp \
           Cloud/AddCloudWizard.cpp Cloud/Withings.cpp Cloud/MeasuresDownload.cpp Cloud/Xert.cpp \
           Cloud/Azum.cpp

## Core Data Structures
SOURCES += Core/Athlete.cpp Core/Context.cpp Core/DataFilter.cpp Core/FreeSearch.cpp Core/GcUpgrade.cpp Core/IdleTimer.cpp \
           Core/IntervalItem.cpp Core/main.cpp Core/NamedSearch.cpp Core/RideCache.cpp Core/RideCacheModel.cpp Core/RideItem.cpp \
           Core/Route.cpp Core/RouteParser.cpp Core/Season.cpp Core/SeasonParser.cpp Core/Settings.cpp Core/Specification.cpp \
           Core/TimeUtils.cpp Core/Units.cpp Core/UserData.cpp Core/Utils.cpp \
           Core/Measures.cpp Core/Quadtree.cpp Core/SplineLookup.cpp

## File and Device IO and Editing
SOURCES += FileIO/ArchiveFile.cpp FileIO/AthleteBackup.cpp FileIO/Bin2RideFile.cpp FileIO/BinRideFile.cpp \
           FileIO/CommPort.cpp \
           FileIO/Computrainer3dpFile.cpp FileIO/CsvRideFile.cpp FileIO/DataProcessor.cpp FileIO/Device.cpp \
           FileIO/FitlogParser.cpp FileIO/FitlogRideFile.cpp FileIO/FitRideFile.cpp FileIO/FixAeroPod.cpp FileIO/FixDeriveDistance.cpp \
           FileIO/FixDeriveHeadwind.cpp FileIO/FixDerivePower.cpp FileIO/FixDeriveTorque.cpp FileIO/FixElevation.cpp FileIO/FixLapSwim.cpp \
           FileIO/FixFreewheeling.cpp FileIO/FixGaps.cpp FileIO/FixGPS.cpp FileIO/FixRunningCadence.cpp FileIO/FixRunningPower.cpp \
           FileIO/FixHRSpikes.cpp FileIO/FixMoxy.cpp FileIO/FixPower.cpp FileIO/FixSmO2.cpp FileIO/FixSpeed.cpp FileIO/FixSpikes.cpp \
           FileIO/FixTorque.cpp FileIO/GcRideFile.cpp FileIO/GpxParser.cpp FileIO/GpxRideFile.cpp FileIO/JouleDevice.cpp FileIO/LapsEditor.cpp \
           FileIO/MacroDevice.cpp FileIO/ManualRideFile.cpp FileIO/MoxyDevice.cpp \
           FileIO/PolarRideFile.cpp FileIO/PowerTapDevice.cpp FileIO/PowerTapUtil.cpp FileIO/PwxRideFile.cpp FileIO/QuarqParser.cpp \
           FileIO/QuarqRideFile.cpp FileIO/RawRideFile.cpp FileIO/RideAutoImportConfig.cpp \
           FileIO/RideFileCache.cpp FileIO/RideFileCommand.cpp FileIO/RideFile.cpp FileIO/RideFileTableModel.cpp \
           FileIO/Serial.cpp FileIO/SlfParser.cpp FileIO/SlfRideFile.cpp FileIO/SmfParser.cpp FileIO/SmfRideFile.cpp FileIO/SmlParser.cpp \
           FileIO/SmlRideFile.cpp FileIO/Snippets.cpp FileIO/SrdRideFile.cpp FileIO/SrmRideFile.cpp FileIO/SyncRideFile.cpp \
           FileIO/TacxCafRideFile.cpp FileIO/TcxParser.cpp FileIO/TcxRideFile.cpp FileIO/TxtRideFile.cpp FileIO/WkoRideFile.cpp \
           FileIO/XDataDialog.cpp FileIO/XDataTableModel.cpp FileIO/FilterHRV.cpp FileIO/MeasuresCsvImport.cpp \
           FileIO/LocationInterpolation.cpp FileIO/TTSReader.cpp FileIO/EpmRideFile.cpp FileIO/EpmParser.cpp

## GUI Elements and Dialogs
SOURCES += Gui/AboutDialog.cpp Gui/AddIntervalDialog.cpp Gui/AnalysisSidebar.cpp Gui/ChooseCyclistDialog.cpp Gui/ColorButton.cpp \
           Gui/Colors.cpp Gui/CompareDateRange.cpp Gui/CompareInterval.cpp Gui/ComparePane.cpp Gui/ConfigDialog.cpp Gui/DiarySidebar.cpp \
           Gui/DragBar.cpp Gui/EstimateCPDialog.cpp Gui/GcCrashDialog.cpp Gui/GcSideBarItem.cpp Gui/GcToolBar.cpp Gui/GcWindowLayout.cpp \
           Gui/GcWindowRegistry.cpp Gui/GenerateHeatMapDialog.cpp Gui/HelpWhatsThis.cpp Gui/HelpWindow.cpp \
           Gui/IntervalTreeView.cpp Gui/LTMSidebar.cpp Gui/MainWindow.cpp Gui/NewCyclistDialog.cpp Gui/Pages.cpp Gui/RideNavigator.cpp Gui/SaveDialogs.cpp \
           Gui/SearchBox.cpp Gui/SearchFilterBox.cpp Gui/SolveCPDialog.cpp Gui/AthleteTab.cpp Gui/AbstractView.cpp Gui/ToolsRhoEstimator.cpp Gui/Views.cpp \
           Gui/BatchProcessingDialog.cpp Gui/DownloadRideDialog.cpp Gui/ManualRideDialog.cpp Gui/EditUserMetricDialog.cpp Gui/NewSideBar.cpp \
           Gui/MergeActivityWizard.cpp Gui/RideImportWizard.cpp Gui/SplitActivityWizard.cpp Gui/SolverDisplay.cpp Gui/MetricSelect.cpp \
           Gui/AddTileWizard.cpp Gui/NavigationModel.cpp Gui/AthleteView.cpp Gui/AthleteConfigDialog.cpp Gui/AthletePages.cpp Gui/Perspective.cpp \
           Gui/PerspectiveDialog.cpp Gui/SplashScreen.cpp Gui/StyledItemDelegates.cpp

## Models and Metrics
SOURCES += Metrics/aBikeScore.cpp Metrics/aCoggan.cpp Metrics/AerobicDecoupling.cpp Metrics/Banister.cpp Metrics/BasicRideMetrics.cpp \
           Metrics/BikeScore.cpp Metrics/Coggan.cpp Metrics/CPSolver.cpp Metrics/DanielsPoints.cpp Metrics/Estimator.cpp \
           Metrics/ExtendedCriticalPower.cpp Metrics/GOVSS.cpp Metrics/HrTimeInZone.cpp Metrics/HrZones.cpp Metrics/LeftRightBalance.cpp \
           Metrics/PaceTimeInZone.cpp Metrics/PaceZones.cpp Metrics/PDModel.cpp Metrics/PeakPace.cpp Metrics/PeakPower.cpp Metrics/PeakHr.cpp \
           Metrics/PMCData.cpp Metrics/PowerProfile.cpp Metrics/RideMetadata.cpp Metrics/RideMetric.cpp Metrics/RunMetrics.cpp \
           Metrics/SwimMetrics.cpp Metrics/SpecialFields.cpp Metrics/Statistic.cpp Metrics/SustainMetric.cpp Metrics/SwimScore.cpp \
           Metrics/TimeInZone.cpp Metrics/TRIMPPoints.cpp Metrics/UserMetric.cpp Metrics/UserMetricParser.cpp Metrics/VDOTCalculator.cpp \
           Metrics/VDOT.cpp Metrics/WattsPerKilogram.cpp Metrics/WPrime.cpp Metrics/Zones.cpp Metrics/HrvMetrics.cpp Metrics/BlinnSolver.cpp \
           Metrics/RowMetrics.cpp Metrics/FastKmeans.cpp

## Planning and Compliance
SOURCES += Planning/PlanningWindow.cpp

## Contributed solutions
SOURCES += ../contrib/qtsolutions/codeeditor/codeeditor.cpp ../contrib/qtsolutions/json/mvjson.cpp \
           ../contrib/qtsolutions/flowlayout/flowlayout.cpp \
           ../contrib/qtsolutions/qwtcurve/qwt_plot_gapped_curve.cpp \
           ../contrib/qxt/src/qxtspanslider.cpp ../contrib/qxt/src/qxtstringspinbox.cpp ../contrib/qzip/zip.cpp \
           ../contrib/lmfit/lmcurve.c ../contrib/lmfit/lmmin.c \
           ../contrib/kmeans/kmeans_dataset.cpp ../contrib/kmeans/kmeans_general_functions.cpp ../contrib/kmeans/hamerly_kmeans.cpp \
           ../contrib/kmeans/kmeans.cpp ../contrib/kmeans/original_space_kmeans.cpp ../contrib/kmeans/triangle_inequality_base_kmeans.cpp \
           ../contrib/voronoi/Voronoi.cpp


## Train View Components
SOURCES += Train/AddDeviceWizard.cpp Train/CalibrationData.cpp Train/ComputrainerController.cpp Train/Computrainer.cpp Train/DeviceConfiguration.cpp \
           Train/DeviceTypes.cpp Train/DialWindow.cpp Train/TrainerDay.cpp Train/TrainerDayDownloadDialog.cpp Train/ErgFile.cpp Train/ErgFilePlot.cpp \
           Train/Library.cpp Train/LibraryParser.cpp Train/MeterWidget.cpp Train/NullController.cpp Train/RealtimeController.cpp \
           Train/RealtimeData.cpp Train/RealtimePlot.cpp Train/RealtimePlotWindow.cpp Train/RemoteControl.cpp Train/SpinScanPlot.cpp \
           Train/SpinScanPlotWindow.cpp Train/SpinScanPolarPlot.cpp Train/GarminServiceHelper.cpp Train/PhysicsUtility.cpp Train/BicycleSim.cpp \
           Train/PolynomialRegression.cpp Train/StravaRoutesDownload.cpp \
           Train/VideoSyncFileBase.cpp Train/ErgFileBase.cpp \
           Train/ModelFilter.cpp Train/MultiFilterProxyModel.cpp Train/WorkoutFilter.cpp Train/FilterEditor.cpp \
           Train/TagBar.cpp Train/TagWidget.cpp

SOURCES += Train/TrainBottom.cpp Train/TrainDB.cpp Train/TrainSidebar.cpp \
           Train/VideoLayoutParser.cpp Train/VideoSyncFile.cpp Train/WorkoutPlotWindow.cpp Train/WebPageWindow.cpp \
           Train/WorkoutWidget.cpp Train/WorkoutWidgetItems.cpp Train/WorkoutWindow.cpp Train/WorkoutWizard.cpp Train/ZwoParser.cpp \
           Train/LiveMapWebPageWindow.cpp \
<<<<<<< HEAD
           Train/ScalingLabel.cpp
=======
           Train/InfoWidget.cpp Train/PowerInfoWidget.cpp Train/PowerZonesWidget.cpp Train/RatingWidget.cpp \
           Train/ErgOverview.cpp Train/Shy.cpp \
           Train/WorkoutTagWrapper.cpp
>>>>>>> fb768969

## Crash Handling
win32-msvc* {
  SOURCES += Core/WindowsCrashHandler.cpp
}

###======================================
### PENDING SOURCE FILES [not active yet]
###======================================

DEFERRES += Core/RouteWindow.h Core/RouteWindow.cpp Core/RouteItem.h Core/RouteItem.cpp

###====================
### MISCELLANEOUS FILES
###====================

OTHER_FILES +=   Resources/python/library.py Python/SIP/goldencheetah.sip
<|MERGE_RESOLUTION|>--- conflicted
+++ resolved
@@ -706,14 +706,10 @@
 HEADERS += Train/TrainBottom.h Train/TrainDB.h Train/TrainSidebar.h \
            Train/VideoLayoutParser.h Train/VideoSyncFile.h Train/WorkoutPlotWindow.h Train/WebPageWindow.h \
            Train/WorkoutWidget.h Train/WorkoutWidgetItems.h Train/WorkoutWindow.h Train/WorkoutWizard.h Train/ZwoParser.h \
-           Train/LiveMapWebPageWindow.h \
-<<<<<<< HEAD
-           Train/ScalingLabel.h
-=======
+           Train/LiveMapWebPageWindow.h Train/ScalingLabel.h \
            Train/InfoWidget.h Train/PowerInfoWidget.h Train/PowerZonesWidget.h Train/RatingWidget.h \
            Train/ErgOverview.h Train/Shy.h \
            Train/WorkoutTagWrapper.h
->>>>>>> fb768969
 
 
 ###=============
@@ -821,14 +817,10 @@
 SOURCES += Train/TrainBottom.cpp Train/TrainDB.cpp Train/TrainSidebar.cpp \
            Train/VideoLayoutParser.cpp Train/VideoSyncFile.cpp Train/WorkoutPlotWindow.cpp Train/WebPageWindow.cpp \
            Train/WorkoutWidget.cpp Train/WorkoutWidgetItems.cpp Train/WorkoutWindow.cpp Train/WorkoutWizard.cpp Train/ZwoParser.cpp \
-           Train/LiveMapWebPageWindow.cpp \
-<<<<<<< HEAD
-           Train/ScalingLabel.cpp
-=======
+           Train/LiveMapWebPageWindow.cpp Train/ScalingLabel.cpp \
            Train/InfoWidget.cpp Train/PowerInfoWidget.cpp Train/PowerZonesWidget.cpp Train/RatingWidget.cpp \
            Train/ErgOverview.cpp Train/Shy.cpp \
            Train/WorkoutTagWrapper.cpp
->>>>>>> fb768969
 
 ## Crash Handling
 win32-msvc* {
