###############################################################################
#                                                                             #
#              ***  SECTION ONE - CORE CONFIGURATION  ***                     #
#                                                                             #
#                                                                             #
###############################################################################

!versionAtLeast(QT_VERSION, 5.15):error("Use at least Qt version 5.15")

###==========================
### IMPORT USER CONFIGURATION
###==========================

# You must configure your settings by copying from gcconfig.pri.in.
# The file contains instructions on settings to make
include(gcconfig.pri)

# You can also define your own local source to add to build
HEADERS += $${LOCALHEADERS}
SOURCES += $${LOCALSOURCES}

###=====================
### GOLDENCHEETAH TARGET
###=====================

DEPENDPATH += .
TEMPLATE = app
TARGET = GoldenCheetah

!isEmpty(APP_NAME) { TARGET = $${APP_NAME} }
CONFIG(debug, debug|release) { QMAKE_CXXFLAGS += -DGC_DEBUG }


###========================================================================
### QT5.14.2 officially supported which mandates c++11 support in toolchain
###========================================================================

# always
QT += xml sql network svg  widgets concurrent serialport multimedia multimediawidgets \
      webenginecore webenginewidgets webchannel positioning
greaterThan(QT_MAJOR_VERSION, 5) {
    QT += webenginequick core5compat
} else {
    QT += webengine
}
CONFIG += c++11


###=======================================================================
### Directory Structure - Split into subdirs to be more manageable
###=======================================================================
INCLUDEPATH += ./ANT ./Train ./FileIO ./Cloud ./Charts ./Metrics ./Gui ./Core ./Planning
QMAKE_CFLAGS_ISYSTEM =


###=======================================================================
### DISTRIBUTED SOURCE [Snaffled in sources to avoid further dependencies]
###=======================================================================

# qwt, qxt, libz, json, lmfit and qwtcurve
INCLUDEPATH +=  ../qwt/src \
                ../contrib/qxt/src \
                ../contrib/qtsolutions/json \
                ../contrib/qtsolutions/qwtcurve \
                ../contrib/qtsolutions/flowlayout \
                ../contrib/lmfit \
                ../contrib/boost \
                ../contrib/kmeans \
                ../contrib/voronoi

DEFINES += QXT_STATIC

# to make sure we are toolchain neutral we NEVER refer to a lib
# via file extensions .lib or .a in src.pro unless the section is
# platform specific. Instead we use directives -Ldir and -llib
win32 {
    #QWT is configured to build 2 libs (release/debug) on win32 (see qwtbuild.pri)
    CONFIG(release, debug|release){
    LIBS += -L$${PWD}/../qwt/lib -lqwt
    }
    CONFIG(debug, debug|release) {
    LIBS += -L$${PWD}/../qwt/lib -lqwtd
    }

} else {
    #QWT is configured to build 1 lib for all other OS (see qwtbuild.pri)
    LIBS += -L$${PWD}/../qwt/lib -lqwt
}

# compress and math libs must be defined in gcconfig.pri
# if they're not part of the QT include
INCLUDEPATH += $${LIBZ_INCLUDE}
LIBS += $${LIBZ_LIBS}

# GNU Scientific Library
INCLUDEPATH += $${GSL_INCLUDES}
LIBS += $${GSL_LIBS}

###===============================
### PLATFORM SPECIFIC DEPENDENCIES
###===============================

# Microsoft Visual Studion toolchain dependencies
win32-msvc* {

    # we need windows kit 8.2 or higher with MSVC, offer default location
    isEmpty(WINKIT_INSTALL) WINKIT_INSTALL= "C:/Program Files (x86)/Windows Kits/8.1/Lib/winv6.3/um/x64"
    LIBS += -L$${WINKIT_INSTALL} -lGdi32 -lUser32
    CONFIG += force_debug_info


} else {

    # gnu toolchain wants math libs
    LIBS += -lm

    unix:!macx {
        # Linux gcc 5 grumbles about unused static globals and leads
        # to a gazillion warnings that are harmless so lets remove them
        QMAKE_CXXFLAGS += -Wno-unused-variable

        # Linux Flex compiler grumbles about unsigned comparisons
        QMAKE_CXXFLAGS += -Wno-sign-compare
    }
}

# windows icon and use QT zlib, not sure why different but keep for now
win32 {

    RC_FILE = Resources/win32/windowsico.rc
    INCLUDEPATH += Resources/win32 $${QT_INSTALL_PREFIX}/src/3rdparty/zlib
    LIBS += -lws2_32

} else {

    RC_FILE = Resources/images/gc.icns
}

macx {
    lessThan(QT_MAJOR_VERSION, 6) {
        # Mac native widget support
        QT += macextras
    }

    # we have our own plist
    QMAKE_INFO_PLIST = ./Resources/mac/Info.plist.app

    # on mac we use native buttons and video, but have native fullscreen support
    LIBS    += -lobjc -framework IOKit -framework AppKit

    # on mac we use QTKit or AV Foundation
    contains(DEFINES, "GC_VIDEO_AV") {

        # explicitly wants AV Foundation
        LIBS += -framework AVFoundation
        HEADERS +=  Gui/QtMacVideoWindow.h
        OBJECTIVE_SOURCES += Gui/QtMacVideoWindow.mm

    } else {

        !contains(DEFINES, "GC_VIDEO_QUICKTIME") {

            # GC_VIDEO_QT5 will enable Qt5 video support,
            # GC_VIDEO_VLC will enable VLC video support,
            # otherwise we have a blank videowindow, it will do nothing
            HEADERS += Train/VideoWindow.h
            SOURCES += Train/VideoWindow.cpp

        } else {

            # default is to use QuickTime for now
            LIBS += -framework QTKit
            HEADERS +=  Gui/QtMacVideoWindow.h
            OBJECTIVE_SOURCES += Gui/QtMacVideoWindow.mm

        }
    }

} else {

    # not on mac we need our own full screen support and segment control button
    HEADERS += Gui/QTFullScreen.h
    SOURCES += Gui/QTFullScreen.cpp

    HEADERS += Train/VideoWindow.h
    SOURCES += Train/VideoWindow.cpp
}

# X11
if (defined(GC_WANT_X11)) {
    LIBS += -lX11
}

###=================
### LANGUAGE SUPPORT
###=================

TRANSLATIONS = Resources/translations/gc_fr.ts \
               Resources/translations/gc_ja.ts \
               Resources/translations/gc_it.ts \
               Resources/translations/gc_pt-br.ts \
               Resources/translations/gc_de.ts \
               Resources/translations/gc_cs.ts \
               Resources/translations/gc_es.ts \
               Resources/translations/gc_pt.ts \
               Resources/translations/gc_ru.ts \
               Resources/translations/gc_zh-cn.ts \
               Resources/translations/gc_zh-tw.ts \
               Resources/translations/gc_nl.ts \
               Resources/translations/gc_sv.ts

# need lrelease to generate qm files
isEmpty(QMAKE_LRELEASE) {
    win32:QMAKE_LRELEASE = $$[QT_INSTALL_BINS]\\lrelease.exe
    else:QMAKE_LRELEASE = $$[QT_INSTALL_BINS]/lrelease
}

# how to run lrelease
isEmpty(TS_DIR):TS_DIR = $${PWD}/Resources/translations
TSQM.name = lrelease ${QMAKE_FILE_IN}
TSQM.input = TRANSLATIONS
TSQM.output = $$TS_DIR/${QMAKE_FILE_BASE}.qm
TSQM.commands = $$QMAKE_LRELEASE ${QMAKE_FILE_IN} -qm $$TS_DIR/${QMAKE_FILE_BASE}.qm
TSQM.CONFIG = no_link target_predeps
QMAKE_EXTRA_COMPILERS += TSQM

###==========
### RESOURCES
###==========

RESOURCES = $${PWD}/Resources/application.qrc



###############################################################################
#                                                                             #
#         ***  SECTION TWO - OPTIONAL LIBRARIES AND FEATURES  ***             #
#                                                                             #
#                                                                             #
###############################################################################


###=========================
### OPTIONAL => Embed Python
###=========================

notsupported = "INFO: Embedded Python requires version QT >= 5.8, no support for"
notsupported += $${QT_VERSION}

contains(DEFINES, "GC_WANT_PYTHON") {

            # add Python subdirectory to include path
            INCLUDEPATH += ./Python

            DEFINES += SIP_STATIC_MODULE
            !isEmpty(PYTHONINCLUDES) QMAKE_CXXFLAGS += $${PYTHONINCLUDES}
            LIBS += $${PYTHONLIBS}

            ## Python integration
            HEADERS += Python/PythonEmbed.h Charts/PythonChart.h Python/PythonSyntax.h
            SOURCES += Python/PythonEmbed.cpp Charts/PythonChart.cpp Python/PythonSyntax.cpp

            ## Python SIP generated module
            SOURCES += Python/SIP/sipgoldencheetahBindings.cpp Python/SIP/sipgoldencheetahcmodule.cpp
            SOURCES += Python/SIP/Bindings.cpp

            ## SIP type conversion
            SOURCES += Python/SIP/sipgoldencheetahQString.cpp
            SOURCES += Python/SIP/sipgoldencheetahQStringList.cpp
            SOURCES += Python/SIP/sipgoldencheetahPythonDataSeries.cpp \
                       Python/SIP/sipgoldencheetahPythonXDataSeries.cpp
            DEFINES += GC_HAVE_PYTHON

            ## Python data processors
            HEADERS += FileIO/FixPyScriptsDialog.h FileIO/FixPySettings.h FileIO/FixPyRunner.h \
                       FileIO/FixPyScript.h FileIO/FixPyDataProcessor.h

            SOURCES += FileIO/FixPyScriptsDialog.cpp FileIO/FixPySettings.cpp FileIO/FixPyRunner.cpp \
                       FileIO/FixPyDataProcessor.cpp

}

###====================
### OPTIONAL => Embed R
###====================

contains(DEFINES, "GC_WANT_R") {

    # Only supports Linux and OSX until RInside and Rcpp support MSVC
    # This is not likely to be very soon, they are heavily dependant on GCC
    # see: http://dirk.eddelbuettel.com/blog/2011/03/25/#rinside_and_qt
    isEmpty(R_HOME){ R_HOME = $$system(R RHOME) }

    # add R subdirectory to include path
    INCLUDEPATH += ./R

    ## include headers and libraries for R
    win32  { QMAKE_CXXFLAGS += -I$$R_HOME/include
             DEFINES += Win32 }
    else   { QMAKE_CXXFLAGS += $$system($$R_HOME/bin/R CMD config --cppflags) }

    ## R has lots of compatibility headers for S and legacy R code we don't want
    DEFINES += STRICT_R_HEADERS

    ## R integration
    HEADERS += R/REmbed.h R/RTool.h R/RGraphicsDevice.h R/RSyntax.h R/RLibrary.h
    SOURCES += R/REmbed.cpp R/RTool.cpp R/RGraphicsDevice.cpp R/RSyntax.cpp R/RLibrary.cpp

    ## R based charts
    HEADERS += Charts/RChart.h Charts/RCanvas.h
    SOURCES += Charts/RChart.cpp Charts/RCanvas.cpp

    ## For hardware accelerated scene rendering
    QT += opengl
}

###=======================================================
### OPTIONAL => D2XX FOR FTDI DRIVERS ON WINDOWS PLATFORMS
###=======================================================

!isEmpty(D2XX_INCLUDE) {

    DEFINES     += GC_HAVE_D2XX
    INCLUDEPATH += $${D2XX_INCLUDE}

    !isEmpty(D2XX_LIBS) { LIBS += $${D2XX_LIBS} }
    unix                { LIBS += -ldl }

    HEADERS     += FileIO/D2XX.h
    SOURCES     += FileIO/D2XX.cpp
}


###==================
### OPTIONAL => SRMIO
###==================

!isEmpty(SRMIO_INSTALL) {

    # we will work out the rest if you tell use where it is installed
    isEmpty(SRMIO_INCLUDE) { SRMIO_INCLUDE = $${SRMIO_INSTALL}/include }
    isEmpty(SRMIO_LIBS)    { SRMIO_LIBS    = -L$${SRMIO_INSTALL}/lib -lsrmio }

    DEFINES     += GC_HAVE_SRMIO
    INCLUDEPATH += $${SRMIO_INCLUDE}
    LIBS        += $${SRMIO_LIBS}

    # add support for srm downloads
    HEADERS     += FileIO/SrmDevice.h
    SOURCES     += FileIO/SrmDevice.cpp
}


###=================
### OPTIONAL => ICAL
###=================

!isEmpty(ICAL_INSTALL) {

    # we will work out the rest if you tell use where it is installed
    isEmpty(ICAL_INCLUDE) { ICAL_INCLUDE = $${ICAL_INSTALL}/include }
    isEmpty(ICAL_LIBS)    { ICAL_LIBS    = -L$${ICAL_INSTALL}/lib -lical }

    DEFINES     += GC_HAVE_ICAL
    INCLUDEPATH += $${ICAL_INCLUDE}
    LIBS        += $${ICAL_LIBS}

    # add caldav and diary functions
    HEADERS     += Core/ICalendar.h Charts/DiaryWindow.h Cloud/CalDAV.h Cloud/CalDAVCloud.h
    SOURCES     += Core/ICalendar.cpp Charts/DiaryWindow.cpp Cloud/CalDAV.cpp Cloud/CalDAVCloud.cpp
}


###===================
### OPTIONAL => LIBUSB
###===================

!isEmpty(LIBUSB_INSTALL) {

    # we will work out the rest if you tell use where it is installed
    isEmpty(LIBUSB_INCLUDE) { LIBUSB_INCLUDE = $${LIBUSB_INSTALL}/include }
    isEmpty(LIBUSB_LIBS)    {
        # needs fixing for msvc toolchain
        _LIBUSB_GCC_LIBNAME = usb
        isEqual(LIBUSB_USE_V_1, true) _LIBUSB_GCC_LIBNAME = usb-1.0

        unix  { LIBUSB_LIBS = -L$${LIBUSB_INSTALL}/lib -l$${_LIBUSB_GCC_LIBNAME} }
        win32 { LIBUSB_LIBS = -L$${LIBUSB_INSTALL}/lib/gcc -l$${_LIBUSB_GCC_LIBNAME} }
    }

    DEFINES     += GC_HAVE_LIBUSB
    INCLUDEPATH += $${LIBUSB_INCLUDE}
    LIBS        += $${LIBUSB_LIBS}

    # lots of dependents
    SOURCES     += Train/LibUsb.cpp Train/Fortius.cpp Train/FortiusController.cpp \
                   Train/Imagic.cpp Train/ImagicController.cpp
    HEADERS     += Train/LibUsb.h Train/Fortius.cpp Train/FortiusController.h \
                   Train/Imagic.h Train/ImagicController.h

    !isEqual(LIBUSB_USE_V_1, true) {
        SOURCES += Train/EzUsb.c
        HEADERS += Train/EzUsb.h
    }

    isEqual(LIBUSB_USE_V_1, true) {
        DEFINES += LIBUSB_V_1
        SOURCES += Train/EzUsb-1.0.c
        HEADERS += Train/EzUsb-1.0.h
    }
}


###===================================================
### OPTIONAL => USBXPRESS [Windows only for ANT+ USB1]
###===================================================

# are we supporting USB1 devices on Windows?
!isEmpty(USBXPRESS_INSTALL) {

    # we will work out the rest if you tell use where it is installed
    isEmpty(USBXPRESS_INCLUDE) { USBXPRESS_INCLUDE = $${USBXPRESS_INSTALL} }

    # this is windows only !
    isEmpty(USBXPRESS_LIBS)    { USBXPRESS_LIBS    = $${USBXPRESS_INSTALL}/x86/SiUSBXp.lib }

    DEFINES     += GC_HAVE_USBXPRESS
    INCLUDEPATH += $${USBXPRESS_INCLUDE}
    LIBS        += $${USBXPRESS_LIBS}

    SOURCES += Train/USBXpress.cpp
    HEADERS += Train/USBXpress.h
}


###=============================================================
### OPTIONAL => VLC [Windows, Unix and OSX]
###=============================================================

!isEmpty(VLC_INSTALL) {

    # we will work out the rest if you tell use where it is installed
    isEmpty(VLC_INCLUDE) { VLC_INCLUDE = $${VLC_INSTALL}/include }
    isEmpty(VLC_LIBS)    { VLC_LIBS    = -L$${VLC_INSTALL}/lib -lvlc }

    DEFINES     += GC_HAVE_VLC
    INCLUDEPATH += $${VLC_INCLUDE}
    LIBS        += $${VLC_LIBS}
}


###=======================
### OPTIONAL => SAMPLERATE
###=======================

!isEmpty(SAMPLERATE_INSTALL) {

    # we will work out the rest if you tell use where it is installed
    isEmpty(SAMPLERATE_INCLUDE) { SAMPLERATE_INCLUDE = $${SAMPLERATE_INSTALL}/include }
    isEmpty(SAMPLERATE_LIBS)    { SAMPLERATE_LIBS    = -L$${SAMPLERATE_INSTALL}/lib -lsamplerate }

    DEFINES     += GC_HAVE_SAMPLERATE
    INCLUDEPATH += $${SAMPLERATE_INCLUDE}
    LIBS        += $${SAMPLERATE_LIBS}
}


###==================================
### HTTP API WEB SERVICES
###==================================

HTPATH = ../contrib/httpserver
INCLUDEPATH += $$HTPATH
DEPENDPATH += $$HTPATH

DEFINES += GC_WANT_HTTP

HEADERS +=  Core/APIWebService.h
SOURCES +=  Core/APIWebService.cpp

HEADERS +=  $$HTPATH/httpglobal.h \
            $$HTPATH/httplistener.h \
            $$HTPATH/httpconnectionhandler.h \
            $$HTPATH/httpconnectionhandlerpool.h \
            $$HTPATH/httprequest.h \
            $$HTPATH/httpresponse.h \
            $$HTPATH/httpcookie.h \
            $$HTPATH/httprequesthandler.h \
            $$HTPATH/httpsession.h \
            $$HTPATH/httpsessionstore.h \
            $$HTPATH/staticfilecontroller.h
SOURCES +=  $$HTPATH/httpglobal.cpp \
            $$HTPATH/httplistener.cpp \
            $$HTPATH/httpconnectionhandler.cpp \
            $$HTPATH/httpconnectionhandlerpool.cpp \
            $$HTPATH/httprequest.cpp \
            $$HTPATH/httpresponse.cpp \
            $$HTPATH/httpcookie.cpp \
            $$HTPATH/httprequesthandler.cpp \
            $$HTPATH/httpsession.cpp \
            $$HTPATH/httpsessionstore.cpp \
            $$HTPATH/staticfilecontroller.cpp


###=====================================================
### OPTIONAL => CLOUD DB [Google App Engine Integration]
###=====================================================

##----------------------------------------------##
## CloudDB is only supported on QT5.5 or higher ##
##----------------------------------------------##

notsupported = "INFO: CloudDB requires version QT >= 5.5, no support for"
notsupported += $${QT_VERSION}

equals(CloudDB, active) {

            HEADERS += Cloud/CloudDBChart.h Cloud/CloudDBCommon.h \
                       Cloud/CloudDBCurator.h Cloud/CloudDBStatus.h \
                       Cloud/CloudDBVersion.h Cloud/CloudDBTelemetry.h \
                       Cloud/CloudDBUserMetric.h
            SOURCES += Cloud/CloudDBChart.cpp Cloud/CloudDBCommon.cpp \
                       Cloud/CloudDBCurator.cpp Cloud/CloudDBStatus.cpp \
                       Cloud/CloudDBVersion.cpp Cloud/CloudDBTelemetry.cpp \
                       Cloud/CloudDBUserMetric.cpp

            DEFINES += GC_HAS_CLOUD_DB
}



###############################################################################
#                                                                             #
#         ***  SECTION THREE - GOLDENCHEETAH SOURCE FILES  ***                #
#                                                                             #
#                                                                             #
###############################################################################



###===========================================
### FEATURES ENABLED WHEN HAVE QT5 [or higher]
###===========================================

# Features that only work with QT5 or higher
SOURCES += Cloud/Dropbox.cpp
HEADERS += Cloud/Dropbox.h
SOURCES += Cloud/OpenData.cpp
HEADERS += Cloud/OpenData.h

SOURCES += Cloud/SixCycle.cpp
HEADERS += Cloud/SixCycle.h
SOURCES += Cloud/PolarFlow.cpp
HEADERS += Cloud/PolarFlow.h
SOURCES += Cloud/SportTracks.cpp
HEADERS += Cloud/SportTracks.h
SOURCES += Cloud/Nolio.cpp
HEADERS += Cloud/Nolio.h

SOURCES += Train/MonarkController.cpp Train/MonarkConnection.cpp
HEADERS += Train/MonarkController.h Train/MonarkConnection.h
SOURCES += Train/Kettler.cpp Train/KettlerController.cpp Train/KettlerConnection.cpp
HEADERS += Train/Kettler.h Train/KettlerController.h Train/KettlerConnection.h
SOURCES += Train/KettlerRacer.cpp Train/KettlerRacerController.cpp Train/KettlerRacerConnection.cpp
HEADERS += Train/KettlerRacer.h Train/KettlerRacerController.h Train/KettlerRacerConnection.h
SOURCES += Train/Ergofit.cpp Train/ErgofitController.cpp Train/ErgofitConnection.cpp
HEADERS += Train/Ergofit.h Train/ErgofitController.h Train/ErgofitConnection.h
SOURCES += Train/DaumController.cpp Train/Daum.cpp
HEADERS += Train/DaumController.h Train/Daum.h
SOURCES += Train/KurtInRide.cpp Train/KurtSmartControl.cpp
HEADERS += Train/KurtInRide.h Train/KurtSmartControl.h

QT += bluetooth
HEADERS += Train/BT40Controller.h Train/BT40Device.h
SOURCES += Train/BT40Controller.cpp Train/BT40Device.cpp
HEADERS += Train/VMProConfigurator.h Train/VMProWidget.h
SOURCES += Train/VMProConfigurator.cpp Train/VMProWidget.cpp
SOURCES += Train/Ftms.cpp
HEADERS += Train/Ftms.h

QT += charts opengl

# Dashboard uses qt charts, so needs at least Qt 5.7
DEFINES += GC_HAVE_OVERVIEW
HEADERS += Gui/ChartSpace.h Charts/OverviewItems.h Charts/Overview.h
SOURCES += Gui/ChartSpace.cpp Charts/OverviewItems.cpp Charts/Overview.cpp

# generic chart
DEFINES += GC_HAVE_GENERIC
HEADERS += Charts/UserChartWindow.h Charts/UserChartOverviewItem.h Charts/UserChart.h Charts/UserChartData.h \
           Charts/GenericChart.h Charts/GenericPlot.h Charts/GenericSelectTool.h Charts/GenericLegend.h Charts/GenericAnnotations.h
SOURCES += Charts/UserChartWindow.cpp Charts/UserChartOverviewItem.cpp Charts/UserChart.cpp Charts/UserChartData.cpp \
           Charts/GenericChart.cpp Charts/GenericPlot.cpp Charts/GenericSelectTool.cpp Charts/GenericLegend.cpp Charts/GenericAnnotations.cpp

###=====================
### LEX AND YACC SOURCES
###=====================

YACCSOURCES += Core/DataFilter.y \
               FileIO/JsonRideFile.y \
               Core/RideDB.y \
               Train/WorkoutFilter.y

LEXSOURCES  += Core/DataFilter.l \
               FileIO/JsonRideFile.l \
               Core/RideDB.l \
               Train/WorkoutFilter.l


###=========================================
### HEADER FILES [scanned by qmake, for moc]
###=========================================

# ANT+
HEADERS  += ANT/ANTChannel.h ANT/ANT.h ANT/ANTlocalController.h ANT/ANTLogger.h ANT/ANTMessage.h ANT/ANTMessages.h

# Charts and associated widgets
HEADERS += Charts/Aerolab.h Charts/AerolabWindow.h Charts/AllPlot.h Charts/AllPlotInterval.h Charts/AllPlotSlopeCurve.h \
           Charts/AllPlotWindow.h Charts/BlankState.h Charts/ChartBar.h Charts/ChartSettings.h \
           Charts/CpPlotCurve.h Charts/CPPlot.h Charts/CriticalPowerWindow.h Charts/DaysScaleDraw.h Charts/ExhaustionDialog.h Charts/GcOverlayWidget.h \
           Charts/GcPane.h Charts/GoldenCheetah.h Charts/HistogramWindow.h \
           Charts/HrPwPlot.h Charts/HrPwWindow.h Charts/IndendPlotMarker.h Charts/IntervalSummaryWindow.h Charts/LogTimeScaleDraw.h \
           Charts/LTMCanvasPicker.h Charts/LTMChartParser.h Charts/LTMOutliers.h Charts/LTMPlot.h Charts/LTMPopup.h \
           Charts/LTMSettings.h Charts/LTMTool.h Charts/LTMTrend2.h Charts/LTMTrend.h Charts/LTMWindow.h \
           Charts/MetadataWindow.h Charts/MUPlot.h Charts/MUPool.h Charts/MUWidget.h Charts/PfPvPlot.h Charts/PfPvWindow.h \
           Charts/PowerHist.h Charts/ReferenceLineDialog.h Charts/RideEditor.h Charts/RideMapWindow.h \
           Charts/ScatterPlot.h Charts/ScatterWindow.h Charts/SmallPlot.h Charts/TreeMapPlot.h \
           Charts/TreeMapWindow.h Charts/ZoneScaleDraw.h

# cloud services
HEADERS += Cloud/CalendarDownload.h Cloud/CloudService.h \
           Cloud/LocalFileStore.h Cloud/OAuthDialog.h \
           Cloud/WithingsDownload.h Cloud/Strava.h Cloud/CyclingAnalytics.h Cloud/RideWithGPS.h \
           Cloud/TrainingsTageBuch.h Cloud/Selfloops.h Cloud/Velohero.h Cloud/SportsPlusHealth.h \
           Cloud/AddCloudWizard.h Cloud/Withings.h Cloud/MeasuresDownload.h Cloud/Xert.h \
           Cloud/Azum.h

# core data 
HEADERS += Core/Athlete.h Core/Context.h Core/DataFilter.h Core/FreeSearch.h Core/GcCalendarModel.h Core/GcUpgrade.h \
           Core/IdleTimer.h Core/IntervalItem.h Core/NamedSearch.h Core/RideCache.h Core/RideCacheModel.h Core/RideDB.h \
           Core/RideItem.h Core/Route.h Core/RouteParser.h Core/Season.h Core/SeasonParser.h Core/Secrets.h Core/Settings.h \
           Core/Specification.h Core/TimeUtils.h Core/Units.h Core/UserData.h Core/Utils.h \
           Core/Measures.h Core/Quadtree.h Core/SplineLookup.h

# device and file IO or edit
HEADERS += FileIO/ArchiveFile.h FileIO/AthleteBackup.h  FileIO/Bin2RideFile.h FileIO/BinRideFile.h \
           FileIO/CommPort.h \
           FileIO/Computrainer3dpFile.h FileIO/CsvRideFile.h FileIO/DataProcessor.h FileIO/Device.h  \
           FileIO/FitlogParser.h FileIO/FitlogRideFile.h FileIO/FitRideFile.h FileIO/GcRideFile.h FileIO/GpxParser.h \
           FileIO/GpxRideFile.h FileIO/JouleDevice.h FileIO/JsonRideFile.h FileIO/LapsEditor.h FileIO/MacroDevice.h \
           FileIO/ManualRideFile.h FileIO/MoxyDevice.h FileIO/PolarRideFile.h \
           FileIO/PowerTapDevice.h FileIO/PowerTapUtil.h FileIO/PwxRideFile.h FileIO/QuarqParser.h FileIO/QuarqRideFile.h \
           FileIO/RawRideFile.h FileIO/RideAutoImportConfig.h FileIO/RideFileCache.h \
           FileIO/RideFileCommand.h FileIO/RideFile.h FileIO/RideFileTableModel.h  FileIO/Serial.h \
           FileIO/SlfParser.h FileIO/SlfRideFile.h FileIO/SmfParser.h FileIO/SmfRideFile.h FileIO/SmlParser.h \
           FileIO/SmlRideFile.h FileIO/SrdRideFile.h FileIO/SrmRideFile.h FileIO/SyncRideFile.h FileIO/TcxParser.h \
           FileIO/TcxRideFile.h FileIO/TxtRideFile.h FileIO/WkoRideFile.h FileIO/XDataDialog.h FileIO/XDataTableModel.h \
           FileIO/FilterHRV.h FileIO/MeasuresCsvImport.h FileIO/LocationInterpolation.h FileIO/TTSReader.h \
           FileIO/EpmParser.h FileIO/EpmRideFile.h

# GUI components
HEADERS += Gui/AboutDialog.h Gui/AddIntervalDialog.h Gui/AnalysisSidebar.h Gui/ChooseCyclistDialog.h Gui/ColorButton.h \
           Gui/Colors.h Gui/CompareDateRange.h Gui/CompareInterval.h Gui/ComparePane.h Gui/ConfigDialog.h Gui/DiarySidebar.h \
           Gui/DragBar.h Gui/EstimateCPDialog.h Gui/GcCrashDialog.h Gui/GcSideBarItem.h Gui/GcToolBar.h Gui/GcWindowLayout.h \
           Gui/GcWindowRegistry.h Gui/GenerateHeatMapDialog.h Gui/HelpWhatsThis.h Gui/HelpWindow.h \
           Gui/IntervalTreeView.h Gui/LTMSidebar.h Gui/MainWindow.h Gui/NewCyclistDialog.h Gui/Pages.h Gui/RideNavigator.h Gui/RideNavigatorProxy.h \
           Gui/SaveDialogs.h Gui/SearchBox.h Gui/SearchFilterBox.h Gui/SolveCPDialog.h Gui/AthleteTab.h Gui/AbstractView.h Gui/ToolsRhoEstimator.h \
           Gui/Views.h Gui/BatchProcessingDialog.h Gui/DownloadRideDialog.h Gui/ManualRideDialog.h Gui/NewSideBar.h \
           Gui/MergeActivityWizard.h Gui/RideImportWizard.h Gui/SplitActivityWizard.h Gui/SolverDisplay.h Gui/MetricSelect.h \
           Gui/AddTileWizard.h Gui/NavigationModel.h Gui/AthleteView.h Gui/AthleteConfigDialog.h Gui/AthletePages.h Gui/Perspective.h \
<<<<<<< HEAD
           Gui/PerspectiveDialog.h Gui/StyledItemDelegates.h
=======
           Gui/PerspectiveDialog.h Gui/SplashScreen.h
>>>>>>> 3395c7a4

# metrics and models
HEADERS += Metrics/Banister.h Metrics/CPSolver.h Metrics/Estimator.h Metrics/ExtendedCriticalPower.h Metrics/HrZones.h Metrics/PaceZones.h \
           Metrics/PDModel.h Metrics/PMCData.h Metrics/PowerProfile.h Metrics/RideMetadata.h Metrics/RideMetric.h Metrics/SpecialFields.h \
           Metrics/Statistic.h Metrics/UserMetricParser.h Metrics/UserMetricSettings.h Metrics/VDOTCalculator.h Metrics/WPrime.h Metrics/Zones.h \
           Metrics/BlinnSolver.h Metrics/FastKmeans.h

## Planning and Compliance
HEADERS += Planning/PlanningWindow.h

# contrib
HEADERS += ../contrib/qtsolutions/codeeditor/codeeditor.h ../contrib/qtsolutions/json/mvjson.h \
           ../contrib/qtsolutions/flowlayout/flowlayout.h \
           ../contrib/qtsolutions/qwtcurve/qwt_plot_gapped_curve.h  ../contrib/qxt/src/qxtspanslider.h \
           ../contrib/qxt/src/qxtspanslider_p.h ../contrib/qxt/src/qxtstringspinbox.h ../contrib/qzip/zipreader.h \
           ../contrib/qzip/zipwriter.h ../contrib/lmfit/lmcurve.h  ../contrib/lmfit/lmcurve_tyd.h \
           ../contrib/lmfit/lmmin.h  ../contrib/lmfit/lmstruct.h \
           ../contrib/boost/GeometricTools_BSplineCurve.h \
           ../contrib/kmeans/kmeans_dataset.h ../contrib/kmeans/kmeans_general_functions.h ../contrib/kmeans/hamerly_kmeans.h \
           ../contrib/kmeans/kmeans.h ../contrib/kmeans/original_space_kmeans.h ../contrib/kmeans/triangle_inequality_base_kmeans.h \
           ../contrib/voronoi/Voronoi.h


# Train View
HEADERS += Train/AddDeviceWizard.h Train/CalibrationData.h Train/ComputrainerController.h Train/Computrainer.h Train/DeviceConfiguration.h \
           Train/DeviceTypes.h Train/DialWindow.h Train/ErgDBDownloadDialog.h Train/ErgDB.h Train/ErgFile.h Train/ErgFilePlot.h \
           Train/Library.h Train/LibraryParser.h Train/MeterWidget.h Train/NullController.h Train/RealtimeController.h \
           Train/RealtimeData.h Train/RealtimePlot.h Train/RealtimePlotWindow.h Train/RemoteControl.h Train/SpinScanPlot.h \
           Train/SpinScanPlotWindow.h Train/SpinScanPolarPlot.h Train/GarminServiceHelper.h Train/PhysicsUtility.h Train/BicycleSim.h \
           Train/PolynomialRegression.h Train/MultiRegressionizer.h Train/StravaRoutesDownload.h \
           Train/VideoSyncFileBase.h Train/ErgFileBase.h \
           Train/ModelFilter.h Train/MultiFilterProxyModel.h Train/WorkoutFilter.h Train/FilterEditor.h \
           Train/TagBar.h Train/Taggable.h Train/TagStore.h Train/TagWidget.h

HEADERS += Train/TrainBottom.h Train/TrainDB.h Train/TrainSidebar.h \
           Train/VideoLayoutParser.h Train/VideoSyncFile.h Train/WorkoutPlotWindow.h Train/WebPageWindow.h \
           Train/WorkoutWidget.h Train/WorkoutWidgetItems.h Train/WorkoutWindow.h Train/WorkoutWizard.h Train/ZwoParser.h \
           Train/LiveMapWebPageWindow.h \
           Train/InfoWidget.h Train/PowerInfoWidget.h Train/PowerZonesWidget.h Train/RatingWidget.h \
           Train/ErgOverview.h Train/Shy.h \
           Train/WorkoutTagWrapper.h


###=============
### SOURCE FILES
###=============

## ANT+ 
SOURCES += ANT/ANTChannel.cpp ANT/ANT.cpp ANT/ANTlocalController.cpp ANT/ANTLogger.cpp ANT/ANTMessage.cpp

## Charts and related
SOURCES += Charts/Aerolab.cpp Charts/AerolabWindow.cpp Charts/AllPlot.cpp Charts/AllPlotInterval.cpp Charts/AllPlotSlopeCurve.cpp \
           Charts/AllPlotWindow.cpp Charts/BlankState.cpp Charts/ChartBar.cpp Charts/ChartSettings.cpp \
           Charts/CPPlot.cpp Charts/CpPlotCurve.cpp Charts/CriticalPowerWindow.cpp Charts/ExhaustionDialog.cpp Charts/GcOverlayWidget.cpp Charts/GcPane.cpp \
           Charts/GoldenCheetah.cpp Charts/HistogramWindow.cpp Charts/HrPwPlot.cpp \
           Charts/HrPwWindow.cpp Charts/IndendPlotMarker.cpp Charts/IntervalSummaryWindow.cpp Charts/LogTimeScaleDraw.cpp \
           Charts/LTMCanvasPicker.cpp Charts/LTMChartParser.cpp Charts/LTMOutliers.cpp Charts/LTMPlot.cpp Charts/LTMPopup.cpp \
           Charts/LTMSettings.cpp Charts/LTMTool.cpp Charts/LTMTrend.cpp Charts/LTMWindow.cpp \
           Charts/MetadataWindow.cpp Charts/MUPlot.cpp Charts/MUWidget.cpp Charts/PfPvPlot.cpp Charts/PfPvWindow.cpp \
           Charts/PowerHist.cpp Charts/ReferenceLineDialog.cpp Charts/RideEditor.cpp Charts/RideMapWindow.cpp \
           Charts/ScatterPlot.cpp Charts/ScatterWindow.cpp Charts/SmallPlot.cpp Charts/TreeMapPlot.cpp \
           Charts/TreeMapWindow.cpp

## Cloud Services / Web resources
SOURCES += Cloud/CalendarDownload.cpp Cloud/CloudService.cpp \
           Cloud/LocalFileStore.cpp Cloud/OAuthDialog.cpp \
           Cloud/WithingsDownload.cpp Cloud/Strava.cpp Cloud/CyclingAnalytics.cpp Cloud/RideWithGPS.cpp \
           Cloud/TrainingsTageBuch.cpp Cloud/Selfloops.cpp Cloud/Velohero.cpp Cloud/SportsPlusHealth.cpp \
           Cloud/AddCloudWizard.cpp Cloud/Withings.cpp Cloud/MeasuresDownload.cpp Cloud/Xert.cpp \
           Cloud/Azum.cpp

## Core Data Structures
SOURCES += Core/Athlete.cpp Core/Context.cpp Core/DataFilter.cpp Core/FreeSearch.cpp Core/GcUpgrade.cpp Core/IdleTimer.cpp \
           Core/IntervalItem.cpp Core/main.cpp Core/NamedSearch.cpp Core/RideCache.cpp Core/RideCacheModel.cpp Core/RideItem.cpp \
           Core/Route.cpp Core/RouteParser.cpp Core/Season.cpp Core/SeasonParser.cpp Core/Settings.cpp Core/Specification.cpp \
           Core/TimeUtils.cpp Core/Units.cpp Core/UserData.cpp Core/Utils.cpp \
           Core/Measures.cpp Core/Quadtree.cpp Core/SplineLookup.cpp

## File and Device IO and Editing
SOURCES += FileIO/ArchiveFile.cpp FileIO/AthleteBackup.cpp FileIO/Bin2RideFile.cpp FileIO/BinRideFile.cpp \
           FileIO/CommPort.cpp \
           FileIO/Computrainer3dpFile.cpp FileIO/CsvRideFile.cpp FileIO/DataProcessor.cpp FileIO/Device.cpp \
           FileIO/FitlogParser.cpp FileIO/FitlogRideFile.cpp FileIO/FitRideFile.cpp FileIO/FixAeroPod.cpp FileIO/FixDeriveDistance.cpp \
           FileIO/FixDeriveHeadwind.cpp FileIO/FixDerivePower.cpp FileIO/FixDeriveTorque.cpp FileIO/FixElevation.cpp FileIO/FixLapSwim.cpp \
           FileIO/FixFreewheeling.cpp FileIO/FixGaps.cpp FileIO/FixGPS.cpp FileIO/FixRunningCadence.cpp FileIO/FixRunningPower.cpp \
           FileIO/FixHRSpikes.cpp FileIO/FixMoxy.cpp FileIO/FixPower.cpp FileIO/FixSmO2.cpp FileIO/FixSpeed.cpp FileIO/FixSpikes.cpp \
           FileIO/FixTorque.cpp FileIO/GcRideFile.cpp FileIO/GpxParser.cpp FileIO/GpxRideFile.cpp FileIO/JouleDevice.cpp FileIO/LapsEditor.cpp \
           FileIO/MacroDevice.cpp FileIO/ManualRideFile.cpp FileIO/MoxyDevice.cpp \
           FileIO/PolarRideFile.cpp FileIO/PowerTapDevice.cpp FileIO/PowerTapUtil.cpp FileIO/PwxRideFile.cpp FileIO/QuarqParser.cpp \
           FileIO/QuarqRideFile.cpp FileIO/RawRideFile.cpp FileIO/RideAutoImportConfig.cpp \
           FileIO/RideFileCache.cpp FileIO/RideFileCommand.cpp FileIO/RideFile.cpp FileIO/RideFileTableModel.cpp \
           FileIO/Serial.cpp FileIO/SlfParser.cpp FileIO/SlfRideFile.cpp FileIO/SmfParser.cpp FileIO/SmfRideFile.cpp FileIO/SmlParser.cpp \
           FileIO/SmlRideFile.cpp FileIO/Snippets.cpp FileIO/SrdRideFile.cpp FileIO/SrmRideFile.cpp FileIO/SyncRideFile.cpp \
           FileIO/TacxCafRideFile.cpp FileIO/TcxParser.cpp FileIO/TcxRideFile.cpp FileIO/TxtRideFile.cpp FileIO/WkoRideFile.cpp \
           FileIO/XDataDialog.cpp FileIO/XDataTableModel.cpp FileIO/FilterHRV.cpp FileIO/MeasuresCsvImport.cpp \
           FileIO/LocationInterpolation.cpp FileIO/TTSReader.cpp FileIO/EpmRideFile.cpp FileIO/EpmParser.cpp

## GUI Elements and Dialogs
SOURCES += Gui/AboutDialog.cpp Gui/AddIntervalDialog.cpp Gui/AnalysisSidebar.cpp Gui/ChooseCyclistDialog.cpp Gui/ColorButton.cpp \
           Gui/Colors.cpp Gui/CompareDateRange.cpp Gui/CompareInterval.cpp Gui/ComparePane.cpp Gui/ConfigDialog.cpp Gui/DiarySidebar.cpp \
           Gui/DragBar.cpp Gui/EstimateCPDialog.cpp Gui/GcCrashDialog.cpp Gui/GcSideBarItem.cpp Gui/GcToolBar.cpp Gui/GcWindowLayout.cpp \
           Gui/GcWindowRegistry.cpp Gui/GenerateHeatMapDialog.cpp Gui/HelpWhatsThis.cpp Gui/HelpWindow.cpp \
           Gui/IntervalTreeView.cpp Gui/LTMSidebar.cpp Gui/MainWindow.cpp Gui/NewCyclistDialog.cpp Gui/Pages.cpp Gui/RideNavigator.cpp Gui/SaveDialogs.cpp \
           Gui/SearchBox.cpp Gui/SearchFilterBox.cpp Gui/SolveCPDialog.cpp Gui/AthleteTab.cpp Gui/AbstractView.cpp Gui/ToolsRhoEstimator.cpp Gui/Views.cpp \
           Gui/BatchProcessingDialog.cpp Gui/DownloadRideDialog.cpp Gui/ManualRideDialog.cpp Gui/EditUserMetricDialog.cpp Gui/NewSideBar.cpp \
           Gui/MergeActivityWizard.cpp Gui/RideImportWizard.cpp Gui/SplitActivityWizard.cpp Gui/SolverDisplay.cpp Gui/MetricSelect.cpp \
           Gui/AddTileWizard.cpp Gui/NavigationModel.cpp Gui/AthleteView.cpp Gui/AthleteConfigDialog.cpp Gui/AthletePages.cpp Gui/Perspective.cpp \
<<<<<<< HEAD
           Gui/PerspectiveDialog.cpp Gui/StyledItemDelegates.cpp
=======
           Gui/PerspectiveDialog.cpp Gui/SplashScreen.cpp
>>>>>>> 3395c7a4

## Models and Metrics
SOURCES += Metrics/aBikeScore.cpp Metrics/aCoggan.cpp Metrics/AerobicDecoupling.cpp Metrics/Banister.cpp Metrics/BasicRideMetrics.cpp \
           Metrics/BikeScore.cpp Metrics/Coggan.cpp Metrics/CPSolver.cpp Metrics/DanielsPoints.cpp Metrics/Estimator.cpp \
           Metrics/ExtendedCriticalPower.cpp Metrics/GOVSS.cpp Metrics/HrTimeInZone.cpp Metrics/HrZones.cpp Metrics/LeftRightBalance.cpp \
           Metrics/PaceTimeInZone.cpp Metrics/PaceZones.cpp Metrics/PDModel.cpp Metrics/PeakPace.cpp Metrics/PeakPower.cpp Metrics/PeakHr.cpp \
           Metrics/PMCData.cpp Metrics/PowerProfile.cpp Metrics/RideMetadata.cpp Metrics/RideMetric.cpp Metrics/RunMetrics.cpp \
           Metrics/SwimMetrics.cpp Metrics/SpecialFields.cpp Metrics/Statistic.cpp Metrics/SustainMetric.cpp Metrics/SwimScore.cpp \
           Metrics/TimeInZone.cpp Metrics/TRIMPPoints.cpp Metrics/UserMetric.cpp Metrics/UserMetricParser.cpp Metrics/VDOTCalculator.cpp \
           Metrics/VDOT.cpp Metrics/WattsPerKilogram.cpp Metrics/WPrime.cpp Metrics/Zones.cpp Metrics/HrvMetrics.cpp Metrics/BlinnSolver.cpp \
           Metrics/RowMetrics.cpp Metrics/FastKmeans.cpp

## Planning and Compliance
SOURCES += Planning/PlanningWindow.cpp

## Contributed solutions
SOURCES += ../contrib/qtsolutions/codeeditor/codeeditor.cpp ../contrib/qtsolutions/json/mvjson.cpp \
           ../contrib/qtsolutions/flowlayout/flowlayout.cpp \
           ../contrib/qtsolutions/qwtcurve/qwt_plot_gapped_curve.cpp \
           ../contrib/qxt/src/qxtspanslider.cpp ../contrib/qxt/src/qxtstringspinbox.cpp ../contrib/qzip/zip.cpp \
           ../contrib/lmfit/lmcurve.c ../contrib/lmfit/lmmin.c \
           ../contrib/kmeans/kmeans_dataset.cpp ../contrib/kmeans/kmeans_general_functions.cpp ../contrib/kmeans/hamerly_kmeans.cpp \
           ../contrib/kmeans/kmeans.cpp ../contrib/kmeans/original_space_kmeans.cpp ../contrib/kmeans/triangle_inequality_base_kmeans.cpp \
           ../contrib/voronoi/Voronoi.cpp


## Train View Components
SOURCES += Train/AddDeviceWizard.cpp Train/CalibrationData.cpp Train/ComputrainerController.cpp Train/Computrainer.cpp Train/DeviceConfiguration.cpp \
           Train/DeviceTypes.cpp Train/DialWindow.cpp Train/ErgDB.cpp Train/ErgDBDownloadDialog.cpp Train/ErgFile.cpp Train/ErgFilePlot.cpp \
           Train/Library.cpp Train/LibraryParser.cpp Train/MeterWidget.cpp Train/NullController.cpp Train/RealtimeController.cpp \
           Train/RealtimeData.cpp Train/RealtimePlot.cpp Train/RealtimePlotWindow.cpp Train/RemoteControl.cpp Train/SpinScanPlot.cpp \
           Train/SpinScanPlotWindow.cpp Train/SpinScanPolarPlot.cpp Train/GarminServiceHelper.cpp Train/PhysicsUtility.cpp Train/BicycleSim.cpp \
           Train/PolynomialRegression.cpp Train/StravaRoutesDownload.cpp \
           Train/VideoSyncFileBase.cpp Train/ErgFileBase.cpp \
           Train/ModelFilter.cpp Train/MultiFilterProxyModel.cpp Train/WorkoutFilter.cpp Train/FilterEditor.cpp \
           Train/TagBar.cpp Train/TagWidget.cpp

SOURCES += Train/TrainBottom.cpp Train/TrainDB.cpp Train/TrainSidebar.cpp \
           Train/VideoLayoutParser.cpp Train/VideoSyncFile.cpp Train/WorkoutPlotWindow.cpp Train/WebPageWindow.cpp \
           Train/WorkoutWidget.cpp Train/WorkoutWidgetItems.cpp Train/WorkoutWindow.cpp Train/WorkoutWizard.cpp Train/ZwoParser.cpp \
           Train/LiveMapWebPageWindow.cpp \
           Train/InfoWidget.cpp Train/PowerInfoWidget.cpp Train/PowerZonesWidget.cpp Train/RatingWidget.cpp \
           Train/ErgOverview.cpp Train/Shy.cpp \
           Train/WorkoutTagWrapper.cpp

## Crash Handling
win32-msvc* {
  SOURCES += Core/WindowsCrashHandler.cpp
}

###======================================
### PENDING SOURCE FILES [not active yet]
###======================================

DEFERRES += Core/RouteWindow.h Core/RouteWindow.cpp Core/RouteItem.h Core/RouteItem.cpp

###====================
### MISCELLANEOUS FILES
###====================

OTHER_FILES +=   Resources/python/library.py Python/SIP/goldencheetah.sip
<|MERGE_RESOLUTION|>--- conflicted
+++ resolved
@@ -668,11 +668,7 @@
            Gui/Views.h Gui/BatchProcessingDialog.h Gui/DownloadRideDialog.h Gui/ManualRideDialog.h Gui/NewSideBar.h \
            Gui/MergeActivityWizard.h Gui/RideImportWizard.h Gui/SplitActivityWizard.h Gui/SolverDisplay.h Gui/MetricSelect.h \
            Gui/AddTileWizard.h Gui/NavigationModel.h Gui/AthleteView.h Gui/AthleteConfigDialog.h Gui/AthletePages.h Gui/Perspective.h \
-<<<<<<< HEAD
-           Gui/PerspectiveDialog.h Gui/StyledItemDelegates.h
-=======
-           Gui/PerspectiveDialog.h Gui/SplashScreen.h
->>>>>>> 3395c7a4
+           Gui/PerspectiveDialog.h Gui/SplashScreen.h Gui/StyledItemDelegates.h
 
 # metrics and models
 HEADERS += Metrics/Banister.h Metrics/CPSolver.h Metrics/Estimator.h Metrics/ExtendedCriticalPower.h Metrics/HrZones.h Metrics/PaceZones.h \
@@ -780,11 +776,7 @@
            Gui/BatchProcessingDialog.cpp Gui/DownloadRideDialog.cpp Gui/ManualRideDialog.cpp Gui/EditUserMetricDialog.cpp Gui/NewSideBar.cpp \
            Gui/MergeActivityWizard.cpp Gui/RideImportWizard.cpp Gui/SplitActivityWizard.cpp Gui/SolverDisplay.cpp Gui/MetricSelect.cpp \
            Gui/AddTileWizard.cpp Gui/NavigationModel.cpp Gui/AthleteView.cpp Gui/AthleteConfigDialog.cpp Gui/AthletePages.cpp Gui/Perspective.cpp \
-<<<<<<< HEAD
-           Gui/PerspectiveDialog.cpp Gui/StyledItemDelegates.cpp
-=======
-           Gui/PerspectiveDialog.cpp Gui/SplashScreen.cpp
->>>>>>> 3395c7a4
+           Gui/PerspectiveDialog.cpp Gui/SplashScreen.cpp Gui/StyledItemDelegates.cpp
 
 ## Models and Metrics
 SOURCES += Metrics/aBikeScore.cpp Metrics/aCoggan.cpp Metrics/AerobicDecoupling.cpp Metrics/Banister.cpp Metrics/BasicRideMetrics.cpp \
