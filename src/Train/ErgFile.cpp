--- conflicted
+++ resolved
@@ -159,11 +159,7 @@
     maxWatts(0);  // maxWatts in this ergfile
     valid = false; // did it parse ok?
     mode(ErgFileFormat::erg);
-<<<<<<< HEAD
-    format(ErgFileFormat::mrc);  // default to mrc until we know
-=======
     format(ErgFileFormat::mrc);  // default to couse until we know
->>>>>>> 69ebe6dd
     Points.clear();
     Laps.clear();
     Texts.clear();
