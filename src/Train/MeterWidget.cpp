--- conflicted
+++ resolved
@@ -472,113 +472,6 @@
 } 
 
 
-<<<<<<< HEAD
-LiveMapWidget::LiveMapWidget(QString Name, QWidget *parent, QString Source, Context *context) : MeterWidget(Name, parent, Source), context(context) 
-{
-    forceSquareRatio = false;
-    curr_lon = 0.0;
-    curr_lat = 0.0;
-    liveMapView = new QWebEngineView(this);
-    webPage = liveMapView->page();
-    liveMapView->setPage(webPage);
-    liveMapInitialized = false;
-    routeInitialized = false;
-    liveMapworkoutname = "";
- }
-
-void LiveMapWidget::paintEvent(QPaintEvent* paintevent)
-{
-    MeterWidget::paintEvent(paintevent);
-
-    m_MainBrush = QBrush(m_MainColor);
-    m_BackgroundBrush = QBrush(m_BackgroundColor);
-    m_OutlinePen = QPen(m_OutlineColor);
-    m_OutlinePen.setWidth(1);
-    m_OutlinePen.setStyle(Qt::SolidLine);
-
-    //painter
-    QPainter painter(this);
-    painter.setClipRegion(videoContainerRegion);
-    painter.setRenderHint(QPainter::Antialiasing);
-
-    //draw background
-    painter.setPen(Qt::NoPen);
-    painter.setBrush(m_BackgroundBrush);
-    painter.drawRect (0, 0, m_Width, m_Height);
- 
-    //Set pen for text
-    m_OutlinePen = QPen(m_MainColor);
-    m_OutlinePen.setWidth(1);
-    m_OutlinePen.setStyle(Qt::SolidLine);
-    painter.setPen(m_OutlinePen);
-
-    //Print Coordinates if map is not displayed
-    painter.drawText (20.0 ,((double)(m_Height/2)-20), QVariant(this->curr_lon).toString());
-    painter.drawText (20.0 ,((double)m_Height/2), QVariant(this->curr_lat).toString());
-}
-
-//***************************************************************************************************************
-
-// Show Live map zoomed in at the current location
-void LiveMapWidget::lazyInitLiveMap (double dLat1, double dLon1)
-{
-    int mapZoom = 16;
-    liveMapView->resize(m_Width, m_Height);
-    createHtml(dLat1, dLon1, mapZoom);
-    liveMapView->page()->setHtml(currentPage);
-    liveMapView->show();
-}
-
-// Build LatLon array for selected workout
-void LiveMapWidget::buildRouteArrayLatLngs() {
-    routeLatLngs = "[";
-    for (int pt = 0; pt < context->currentErgFile()->Points.size() - 1; pt++) {
-        if (pt == 0) { routeLatLngs += "["; }
-        else { routeLatLngs += ",["; }
-        routeLatLngs += QVariant(context->currentErgFile()->Points[pt].lat).toString();
-        routeLatLngs += ",";
-        routeLatLngs += QVariant(context->currentErgFile()->Points[pt].lon).toString();
-        routeLatLngs += "]";
-    }
-    routeLatLngs += "]";
-}
-
-//
-// Plot route and move marker if geolocation is reasonable
-void LiveMapWidget::plotNewLatLng(double dLat, double dLon, double dAlt)
-{
-    //Check if workout has changed and reset flags.
-    //This will rebuild the route and center the map at the new location
-    if (liveMapworkoutname != "" && liveMapworkoutname != context->currentErgFile()->filename) {
-        liveMapInitialized = false;
-        routeInitialized = false;
-    }
-    liveMapworkoutname = context->currentErgFile()->filename;
-    geolocation geoloc(dLat, dLon, dAlt);
-    if (geoloc.IsReasonableGeoLocation()) {
-
-        QString code = "";
-        QString sLat = QVariant(dLat).toString();
-        QString sLon = QVariant(dLon).toString();
-
-        // First time through or workout changed 
-        if (!this->liveMapInitialized) { 
-            lazyInitLiveMap(dLat, dLon);
-            buildRouteArrayLatLngs();
-            this->liveMapInitialized = true;
-        }
-        else // if a new workout was selected change the rote before moving the marker
-        {
-            code = "";
-            if (!this->routeInitialized) { // New workout was selected, show new route
-                code += QString("showRoute(" + routeLatLngs + ");");
-                this->routeInitialized = true;
-            }
-            code += QString("moveMarker(" + sLat + " , " + sLon + ");");
-        }
-        liveMapView->page()->runJavaScript(code);
-    }
-=======
 LiveMapWidget::LiveMapWidget(QString Name, QWidget *parent, QString Source) : MeterWidget(Name, parent, Source)
 {
     forceSquareRatio = false;
@@ -608,24 +501,15 @@
     liveMapView->page()->setHtml(currentPage);
     liveMapView->show();
     liveMapInitialized = true;
->>>>>>> bb64268f
 }
 
 void LiveMapWidget::createHtml(double dLat, double dLon, int iMapZoom)
 {
-<<<<<<< HEAD
-    QString sLat = QVariant(dLat).toString();
-    QString sLon = QVariant(dLon).toString();
-    QString sWidth = QVariant(m_Width).toString();
-    QString sHeight = QVariant(m_Height).toString();
-    QString sMapZoom = QVariant(iMapZoom).toString();
-=======
     QString sLat = QString::number(dLat);
     QString sLon = QString::number(dLon);
     QString sWidth = QString::number(m_Width);
     QString sHeight = QString::number(m_Height);
     QString sMapZoom = QString::number(iMapZoom);
->>>>>>> bb64268f
     currentPage = "";
 
     currentPage = QString("<html><head>\n"
@@ -642,10 +526,7 @@
     // local functions
     currentPage += QString("<body><div id=\"mapid\"></div>\n"
     "<script type=\"text/javascript\">\n");
-<<<<<<< HEAD
     currentPage += QString("var routepolyline\n");
-=======
->>>>>>> bb64268f
     // Create Map options
     currentPage += QString("var mapOptions = {\n"
         "    center: [" + sLat + ", " + sLon + "] ,\n"
@@ -666,78 +547,15 @@
     "    title: \"GoldenCheetah - Workout LiveMap\",\n"
     "    alt: \"GoldenCheetah - Workout LiveMap\",\n"
     "    riseOnHover: true\n"
-<<<<<<< HEAD
     "}).addTo(mymap);\n"
     "function showRoute(myRouteLatlngs) {\n"
         "    routepolyline = L.polyline(myRouteLatlngs, { color: 'red' }).addTo(mymap);\n"
  //       "    mymap.fitBounds(routepolyline.getBounds());\n"
         "};\n");
-=======
-    "}).addTo(mymap)\n");
->>>>>>> bb64268f
     // Move marker function
     currentPage += QString(    "function moveMarker(myLat, myLon) { \n"
     "   mymap.panTo(new L.LatLng(myLat, myLon));\n"
     "    mymarker.setLatLng(new L.latLng(myLat, myLon));}\n"
     "</script>\n"
     "</body></html>\n");
-<<<<<<< HEAD
-}
-
-void LiveMapWidget::createHtml2()
-{
-
-    currentPage = "";
-
-    currentPage = QString("<html><head>\n"
-        "<meta name=\"viewport\" content=\"initial-scale=1.0, user-scalable=yes\"/> \n"
-        "<meta http-equiv=\"content-type\" content=\"text/html; charset=UTF-8\"/>\n"
-        "<title>GoldenCheetah LiveMap - TrainView</title>\n"
-        "<link rel=\"stylesheet\" href=\"https://unpkg.com/leaflet@1.6.0/dist/leaflet.css\"\n"
-        "integrity=\"sha512-xwE/Az9zrjBIphAcBb3F6JVqxf46+CDLwfLMHloNu6KEQCAWi6HcDUbeOfBIptF7tcCzusKFjFw2yuvEpDL9wQ==\" crossorigin=\"\"/>\n"
-        "<script src=\"https://unpkg.com/leaflet@1.6.0/dist/leaflet.js\"\n"
-        "integrity=\"sha512-gZwIG9x3wUXg2hdXF6+rVkLF/0Vi9U8D2Ntg4Ga5I5BZpVkVxlJWbSQtXPSiUTtC0TjtGOmxa1AJPuV0CPthew==\" crossorigin=\"\"></script>\n"
-        "<style>#mapid {height:100%;width:100%}</style></head>\n"
-        "<body><div id=\"mapid\"></div>\n"
-        "<script type=\"text/javascript\">\n"
-        "var mapOptions, mymap, mylayer, mymarker, latlng, myscale, routepolyline;\n"
-        "function moveMarker(myLat, myLon) {\n"
-        "    mymap.panTo(new L.LatLng(myLat, myLon));\n"
-        "    mymarker.setLatLng(new L.latLng(myLat, myLon));\n"
-        "}\n"
-        "function initMap(myLat, myLon, myZoom) {\n"
-        "    mapOptions = {\n"
-        "    center: [myLat, myLon],\n"
-        "    zoom : myZoom,\n"
-        "    zoomControl : true,\n"
-        "    scrollWheelZoom : false,\n"
-        "    dragging : false,\n"
-        "    doubleClickZoom : false }\n"
-        "    mymap = L.map('mapid', mapOptions);\n"
-        "    myscale = L.control.scale().addTo(mymap);\n"
-        "    mylayer = new L.tileLayer('http://{s}.tile.openstreetmap.org/{z}/{x}/{y}.png');\n"
-        "    mymap.addLayer(mylayer);\n"
-        "}\n"
-        "function showMyMarker(myLat, myLon) {\n"
-        "    mymarker = new L.marker([myLat, myLon], {\n"
-        "    draggable: false,\n"
-        "    title : \"GoldenCheetah - Workout LiveMap\",\n"
-        "    alt : \"GoldenCheetah - Workout LiveMap\",\n"
-        "    riseOnHover : true\n"
-        "        }).addTo(mymap);\n"
-        "}\n"
-        "function centerMap(myLat, myLon, myZoom) {\n"
-        "    latlng = L.latLng(myLat, myLon);\n"
-        "    mymap.setView(latlng, myZoom)\n"
-        "}\n"
-        "function showRoute(myRouteLatlngs) {\n"
-        "    routepolyline = L.polyline(myRouteLatlngs, { color: 'red' }).addTo(mymap);\n"
-        "    mymap.fitBounds(routepolyline.getBounds());\n"
-        "}\n"
-        "</script>\n"
-        "<div><script type=\"text/javascript\">initMap (0, 0, 0);</script></div>\n"
-        "</body></html>\n"
-    );
-=======
->>>>>>> bb64268f
 }