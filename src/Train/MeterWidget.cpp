/*
 * Copyright (c) 2015 Vianney Boyer (vlcvboyer@gmail.com)
 *
 * This program is free software; you can redistribute it and/or modify it
 * under the terms of the GNU General Public License as published by the Free
 * Software Foundation; either version 2 of the License, or (at your option)
 * any later version.
 *
 * This program is distributed in the hope that it will be useful, but WITHOUT
 * ANY WARRANTY; without even the implied warranty of MERCHANTABILITY or
 * FITNESS FOR A PARTICULAR PURPOSE.  See the GNU General Public License for
 * more details.
 *
 * You should have received a copy of the GNU General Public License along
 * with this program; if not, write to the Free Software Foundation, Inc., 51
 * Franklin Street, Fifth Floor, Boston, MA  02110-1301  USA
 */
#include <QtGui>
#include <QGraphicsPathItem>
#include "MeterWidget.h"
#include "ErgFile.h"
#include "Context.h"
#include "Units.h"
#include "LocationInterpolation.h"
#include <QWebEngineScriptCollection>
#include <QWebEngineProfile>
#include <array>

MeterWidget::MeterWidget(QString Name, QWidget *parent, QString Source) : QWidget(parent), m_Name(Name), m_container(parent), m_Source(Source)
{
    setSizePolicy(QSizePolicy::Fixed, QSizePolicy::Fixed);

#ifdef Q_OS_LINUX
    setWindowFlags(Qt::Tool | Qt::FramelessWindowHint);
    setAttribute(Qt::WA_TranslucentBackground);
#else
    setWindowFlags(Qt::Window | Qt::FramelessWindowHint);
    setAttribute(Qt::WA_NoSystemBackground);
    setAttribute(Qt::WA_TranslucentBackground);
    setAttribute(Qt::WA_PaintOnScreen);
#endif

    setAttribute(Qt::WA_TransparentForMouseEvents);

    //default settings
    m_MainColor = QColor(255,0,0,180);
    m_ScaleColor = QColor(200,200,200,200);
    m_OutlineColor = QColor(128,128,128,180);
    m_MainFont = QFont(this->font().family(), 64);
    m_AltFont = QFont(this->font().family(), 48);
    m_BackgroundColor = QColor(96, 96, 96, 0);
    m_RangeMin = 0;
    m_RangeMax = 100;
    m_Angle = 180.0;
    m_SubRange = 10;
    boundingRectVisibility = false;
    backgroundVisibility = false;
    forceSquareRatio = true;
}

void MeterWidget::SetRelativeSize(float RelativeWidth, float RelativeHeight)
{
    m_RelativeWidth = RelativeWidth / 100.0;
    m_RelativeHeight = RelativeHeight / 100.0;
    AdjustSizePos();
}

void MeterWidget::SetRelativePos(float RelativePosX, float RelativePosY)
{
    m_RelativePosX = RelativePosX / 100.0;
    m_RelativePosY = RelativePosY / 100.0;
    AdjustSizePos();
}

void MeterWidget::AdjustSizePos()
{
    // Compute the size and position relative to its parent
    QPoint p;
    if (m_container->windowFlags() & Qt::Window)
        p = m_container->pos();
    else
        p = m_container->mapToGlobal(m_container->pos());
    ComputeSize();
    m_PosX = p.x() + m_container->width() * m_RelativePosX - m_Width/2;
    m_PosY = p.y() + m_container->height() * m_RelativePosY - m_Height/2;
    move(m_PosX, m_PosY);
    adjustSize();

    // Translate the Video Container visible region to our coordinate for clipping
    QPoint vp = m_VideoContainer->pos();
    videoContainerRegion = m_VideoContainer->visibleRegion();
    videoContainerRegion.translate(mapFromGlobal(m_VideoContainer->mapToGlobal(vp)) - vp);
}

void MeterWidget::ComputeSize()
{
    if (forceSquareRatio)
    {
        m_Width = m_Height = (m_container->width() * m_RelativeWidth + m_container->height() * m_RelativeHeight) / 2;
    }
    else
    {
        m_Width = m_container->width() * m_RelativeWidth;
        m_Height =  m_container->height() * m_RelativeHeight;
    }
}

QSize MeterWidget::sizeHint() const
{
    return QSize(m_Width, m_Height);
}

QSize MeterWidget::minimumSize() const
{
    return QSize(m_Width, m_Height);
}

<<<<<<< HEAD
void MeterWidget::startPlayback(Context* )
=======
void MeterWidget::startPlayback(Context*)
>>>>>>> f014a022
{

}

void MeterWidget::stopPlayback()
{

}


void MeterWidget::paintEvent(QPaintEvent* paintevent)
{
    Q_UNUSED(paintevent);
    if(!boundingRectVisibility && !backgroundVisibility) return;

    QPainter painter(this);
    painter.setClipRegion(videoContainerRegion);
    painter.setRenderHint(QPainter::Antialiasing);

    int radius = qMin(m_Width, m_Height) * 0.1;
    if(backgroundVisibility) painter.setBrush(QBrush(m_BackgroundColor));
    else painter.setBrush(Qt::NoBrush);

    if (boundingRectVisibility)
    {
        m_OutlinePen = QPen(m_BoundingRectColor);
        m_OutlinePen.setWidth(2);
        m_OutlinePen.setStyle(Qt::SolidLine);

        painter.setPen(m_OutlinePen);
        painter.drawRoundedRect (1, 1, m_Width-2, m_Height-2, radius, radius);
    }
    else
    {
        painter.setPen(Qt::NoPen);
        painter.drawRoundedRect (0, 0, m_Width, m_Height, radius, radius);
    }
}

void  MeterWidget::setColor(QColor  mainColor)
{
    m_MainColor = mainColor;
}

void MeterWidget::setBoundingRectVisibility(bool show, QColor  boundingRectColor)
{
    this->boundingRectVisibility=show;
    this->m_BoundingRectColor = boundingRectColor;
}

TextMeterWidget::TextMeterWidget(QString Name, QWidget *parent, QString Source) : MeterWidget(Name, parent, Source)
{
    forceSquareRatio = false;
}

void TextMeterWidget::paintEvent(QPaintEvent* paintevent)
{
    MeterWidget::paintEvent(paintevent);

    m_MainBrush = QBrush(m_MainColor);
    m_OutlinePen = QPen(m_OutlineColor);
    m_OutlinePen.setWidth(1);
    m_OutlinePen.setStyle(Qt::SolidLine);

    //painter
    QPainter painter(this);
    painter.setClipRegion(videoContainerRegion);
    painter.setRenderHint(QPainter::Antialiasing);

    QPainterPath my_painterPath;
    my_painterPath.addText(QPointF(0,0),m_MainFont,Text);
    my_painterPath.addText(QPointF(QFontMetrics(m_MainFont).width(Text), 0),m_AltFont,AltText);
    QRectF ValueBoundingRct = my_painterPath.boundingRect();

    // We use leading whitespace for alignment which boundingRect() does not count
    ValueBoundingRct.setLeft(qMin(0.0, ValueBoundingRct.left()));

    // The scale should not change with the string content, we use Font ascent and descent
    ValueBoundingRct.setTop(qMin(ValueBoundingRct.top(), qreal(qMin(-QFontMetrics(m_MainFont).ascent(), 
            -QFontMetrics(m_AltFont).ascent()))));
    ValueBoundingRct.setBottom(qMax(ValueBoundingRct.bottom(), qreal(qMax(QFontMetrics(m_MainFont).descent(),
            QFontMetrics(m_AltFont).descent()))));

    // scale to fit the available space
    float fontscale = qMin(m_Width / ValueBoundingRct.width(), m_Height / ValueBoundingRct.height());
    painter.scale(fontscale, fontscale);

    float translationX = -ValueBoundingRct.x();  // AlignLeft

    if(alignment == Qt::AlignHCenter)
        translationX += (m_Width/fontscale - ValueBoundingRct.width())/2;
    else if(alignment == Qt::AlignRight)
        translationX += (m_Width/fontscale - ValueBoundingRct.width());

    painter.translate(translationX, -ValueBoundingRct.y()+(m_Height/fontscale - ValueBoundingRct.height())/2);

    // Write Value
    painter.setPen(m_OutlinePen);
    painter.setBrush(m_MainBrush);
    painter.drawPath(my_painterPath);
}

CircularIndicatorMeterWidget::CircularIndicatorMeterWidget(QString Name, QWidget *parent, QString Source) : MeterWidget(Name, parent, Source)
{
    //defaut settings
    IndicatorGradient = QConicalGradient(0, 0, 150);
    IndicatorGradient.setColorAt(0.0, QColor(255,0,0,180));
    IndicatorGradient.setColorAt(0.3, QColor(255,255,0,180));
    IndicatorGradient.setColorAt(0.7, QColor(0,255,0,180));
    IndicatorGradient.setColorAt(1.0, QColor(0,255,0,180));
}

void CircularIndicatorMeterWidget::paintEvent(QPaintEvent* paintevent)
{
    MeterWidget::paintEvent(paintevent);

    m_MainBrush = QBrush(m_MainColor);
    m_OutlinePen = QPen(m_OutlineColor);
    m_OutlinePen.setWidth(1);
    m_OutlinePen.setStyle(Qt::SolidLine);

    //painter
    QPainter painter(this);
    painter.setClipRegion(videoContainerRegion);
    painter.setRenderHint(QPainter::Antialiasing);
    // define scale and location
    painter.translate(m_Width / 2, m_Height / 2);
    painter.scale(m_Width / 200.0, m_Height / 200.0);

    // Draw circular indicator
    // Define coordinates:
    static const QPoint CP_pt1(0, -70);
    static const QPoint CP_pt2(0, -90);
    static const QRectF CP_extRect(-90,-90,180,180);
    static const QRectF CP_intRect(-70,-70,140,140);
    // rotate painter
    painter.save();
    painter.rotate(-m_Angle/2);

    double CPAngle = qBound((float) -1.0, (Value-m_RangeMin) / (m_RangeMax-m_RangeMin), (float) 1.0) * m_Angle;
    QPainterPath CPEmptyPath;
    CPEmptyPath.moveTo(CP_pt1);
    CPEmptyPath.arcMoveTo(CP_intRect, 90 - CPAngle);
    QPainterPath CPIndicatorPath;
    CPIndicatorPath.moveTo(CP_pt1);
    CPIndicatorPath.lineTo(CP_pt2);
    CPIndicatorPath.arcTo(CP_extRect, 90, -1 * CPAngle);
    CPIndicatorPath.lineTo(CPEmptyPath.currentPosition());
    CPIndicatorPath.arcTo(CP_intRect, 90 - CPAngle, CPAngle);
    painter.setBrush(IndicatorGradient);
    painter.setPen(Qt::NoPen);
    painter.drawPath(CPIndicatorPath);
    painter.restore();
}

CircularBargraphMeterWidget::CircularBargraphMeterWidget(QString Name, QWidget *parent, QString Source) : MeterWidget(Name, parent, Source)
{
}

void CircularBargraphMeterWidget::paintEvent(QPaintEvent* paintevent)
{
    MeterWidget::paintEvent(paintevent);

    m_MainBrush = QBrush(m_MainColor);
    m_OutlinePen = QPen(m_MainColor);
    m_OutlinePen.setWidth(3);
    m_OutlinePen.setStyle(Qt::SolidLine);

    //painter
    QPainter painter(this);
    painter.setClipRegion(videoContainerRegion);
    painter.setRenderHint(QPainter::Antialiasing);

    //draw bargraph
    painter.setPen(m_OutlinePen);
    painter.setBrush(m_MainBrush);
    painter.save();
    painter.translate(m_Width / 2, m_Height / 2);
    painter.rotate((360.0-m_Angle)/2.0);
    for (int i=0; i<=(int)(m_SubRange*qMin(1.0,(double)(Value-m_RangeMin)/(m_RangeMax-m_RangeMin))); i++)
    {
        painter.drawLine (0, m_Height*2/10, 0, m_Height*4/10);
        painter.rotate(m_Angle/m_SubRange);
    }
    painter.restore();
}

NeedleMeterWidget::NeedleMeterWidget(QString Name, QWidget *parent, QString Source) : MeterWidget(Name, parent, Source)
{
}

void NeedleMeterWidget::paintEvent(QPaintEvent* paintevent)
{
    MeterWidget::paintEvent(paintevent);

    m_MainBrush = QBrush(m_MainColor);
    m_BackgroundBrush = QBrush(m_BackgroundColor);
    m_OutlinePen = QPen(m_OutlineColor);
    m_OutlinePen.setWidth(1);
    m_OutlinePen.setStyle(Qt::SolidLine);
    m_ScalePen = QPen(m_ScaleColor);
    m_ScalePen.setWidth(2);
    m_ScalePen.setStyle(Qt::SolidLine);

    //painter
    QPainter painter(this);
    painter.setClipRegion(videoContainerRegion);
    painter.setRenderHint(QPainter::Antialiasing);

    //draw background
    painter.setPen(m_OutlinePen);
    painter.setBrush(m_BackgroundBrush);
    painter.drawEllipse (0, 0, m_Width, m_Height);

    //draw scale
    painter.setPen(m_ScalePen);
    painter.setBrush(Qt::NoBrush);
    painter.save();
    painter.translate(m_Width / 2, m_Height / 2);
    painter.rotate(m_Angle/2.0-90.0);
    painter.drawArc (-m_Width*4/10, -m_Height*4/10, m_Width*8/10, m_Height*8/10, 0, (int) (16.0*m_Angle));
    painter.restore();
    painter.save();
    painter.translate(m_Width / 2, m_Height / 2);
    painter.rotate((360.0-m_Angle)/2.0);
    for (int i=0; i<=m_SubRange; i++)
    {
        painter.drawLine (0, m_Height*3/10, 0, m_Height*4/10);
        painter.rotate(m_Angle/m_SubRange);
    }
    painter.restore();

    //draw needle
    painter.setPen(m_OutlinePen);
    painter.setBrush(m_MainBrush);
    QPainterPath my_painterPath;
    painter.save();
    painter.translate(m_Width / 2, m_Height / 2);
    painter.rotate(-m_Angle/2+(qBound((float) -1.0, (Value-m_RangeMin)/(m_RangeMax-m_RangeMin), (float) 1.0)*m_Angle));
    my_painterPath.moveTo(-2, 0);
    my_painterPath.lineTo(0, -m_Height*4/10);
    my_painterPath.lineTo(+2, 0);
    my_painterPath.lineTo(-2, 0);
    painter.drawPath(my_painterPath);
    painter.restore();
}

ElevationMeterWidget::ElevationMeterWidget(QString Name, QWidget *parent, QString Source, Context *context) : MeterWidget(Name, parent, Source), context(context),
    m_minX(0.), m_maxX(0.), m_savedWidth(0), m_savedHeight(0), m_savedMinY(0), m_savedMaxY(0), gradientValue(0.)
{
    forceSquareRatio = false;
}

// Compute polygon for elevation graph based on widget size.
void ElevationMeterWidget::lazySetup(void)
{
    // Nothing to compute unless there is a valid erg file.
    if (!context)
        return;

    const ErgFile* ergFile = context->currentErgFile();
    if (!ergFile || !ergFile->isValid())
        return;

    // Compute if size has changed. Store truncated values to allow equality comparison.
    double minX = 0.;
    double maxX = floor(ergFile->Duration);
    double minY = floor(ergFile->minY);
    double maxY = floor(ergFile->maxY);

    if (m_savedWidth != m_Width || m_savedHeight != m_Height || m_savedMinY != minY || m_savedMaxY != maxY) {

        m_savedMinY = minY;
        m_savedMaxY = maxY;

        if (m_Width != 0 && (maxY - minY) / 0.05 < m_Height * 0.80 * (maxX - minX) / m_Width)
            maxY = minY + m_Height * 0.80 * (maxX - minX) / m_Width * 0.05;
        minY -= (maxY - minY) * 0.20f; // add 20% as bottom headroom (slope gradient will be shown there in a bubble)

        // Populate elevation route polygon
        m_elevationPolygon.clear();
        m_elevationPolygon << QPoint(0.0, m_Height);

        // Scaling Multiples.
        const double xScale = m_Width  / (maxX - minX);
        const double yScale = m_Height / (maxY - minY);

        int lastPixelX = -1; // always draw first point.
        foreach(const ErgFilePoint &p, ergFile->Points) {

            int pixelX = (int)floor((p.x - minX) * xScale);

            // Skip over segment points that are less than a pixel to the right of the last segment we drew.
            if (pixelX == lastPixelX)
                continue;

            int pixelY = (int)(m_Height - floor((p.y - minY) * yScale));

            m_elevationPolygon << QPoint(pixelX, pixelY);

            lastPixelX = pixelX;
        }

        // Complete a final segment from elevation profile to bottom right of display rect.
        m_elevationPolygon << QPoint(m_Width, m_Height);

        // Save distance extent, used to situate rider location within widget display.
        m_minX = minX;
        m_maxX = maxX;

        m_savedWidth = m_Width;
        m_savedHeight = m_Height;
    }
}

void ElevationMeterWidget::paintEvent(QPaintEvent* paintevent)
{
    MeterWidget::paintEvent(paintevent);

    // TODO : show Power when not in slope simulation mode
    if (!context || !context->currentErgFile() || context->currentErgFile()->Points.size()<=1)
        return;

    m_MainBrush = QBrush(m_MainColor);
    m_BackgroundBrush = QBrush(m_BackgroundColor);
    m_OutlinePen = QPen(m_OutlineColor);
    m_OutlinePen.setWidth(1);
    m_OutlinePen.setStyle(Qt::SolidLine);

    //painter
    QPainter painter(this);
    painter.setClipRegion(videoContainerRegion);
    painter.setRenderHint(QPainter::Antialiasing);

    // Lazy compute of min, max and route elevation polygon on init or if dimensions
    // change. Ideally we'd use the resize event but we are computing from ergfile
    // which isnt available when initial resize occurs.
    lazySetup();

    double bubbleSize = (double)m_Height * 0.010f;

    QPolygon polygon;
    polygon << QPoint(fmin((double) m_Width, bubbleSize), (double)m_Height);

    double cyclistX = (this->Value * 1000.0 - m_minX) * (double)m_Width / (m_maxX - m_minX);
    polygon << QPoint(cyclistX, (double)m_Height-bubbleSize);
    polygon << QPoint(fmax(0.0, cyclistX-bubbleSize), (double)m_Height);

    painter.setPen(m_OutlinePen);
    painter.setBrush(m_BackgroundBrush);
    painter.drawPolygon(m_elevationPolygon);
    painter.drawPolygon(polygon);

    m_OutlinePen = QPen(m_MainColor);
    m_OutlinePen.setWidth(1);
    m_OutlinePen.setStyle(Qt::SolidLine);
    painter.setPen(m_OutlinePen);
    painter.drawLine(cyclistX, 0.0, cyclistX, (double)m_Height-bubbleSize);

    // Display grade as #.#%
    QString gradientString = ((-1.0 < this->gradientValue && this->gradientValue < 0.0) ? QString("-") : QString("")) + QString::number((int)this->gradientValue) +
        QString(".") + QString::number(abs((int)(this->gradientValue * 10.0) % 10)) + QString("%");

    // Display gradient text to the right of the line until the middle, then display to the left of the line
    double gradientDrawX = cyclistX;
    double gradientDrawY = m_Height * 0.95;

    if (cyclistX < m_Width * 0.5)
        gradientDrawX += 5.;
    else
        gradientDrawX -= 45.;

    painter.drawText(gradientDrawX, gradientDrawY, gradientString);

    double routeDistance = this->Value;
    if (!GlobalContext::context()->useMetricUnits) routeDistance *= MILES_PER_KM;

    routeDistance = ((int)(routeDistance * 1000.)) / 1000.;

    QString distanceString = QString::number(routeDistance, 'f', 3) +
        ((GlobalContext::context()->useMetricUnits) ? tr("km") : tr("mi"));

    double distanceDrawX = (double)cyclistX;
    double distanceDrawY = ((double)m_Height * 0.75);

    // Display distance text to the right of the line until the middle, then display to the left of the line
    if (cyclistX < m_Width * 0.5)
        distanceDrawX += 5;
    else
        distanceDrawX -= 45;

    painter.drawText(distanceDrawX, distanceDrawY, distanceString);
}

LiveMapWidget::LiveMapWidget(QString Name, QWidget* parent, QString Source, Context* context) : MeterWidget(Name, parent, Source), context(context)
{
    m_Zoom = 16;
    m_osmURL = "http://{s}.tile.openstreetmap.org/{z}/{x}/{y}.png";
    forceSquareRatio = false;
    liveMapView = new QWebEngineView(this);
    webPage = new QWebEnginePage(liveMapView);
    liveMapView->setPage(webPage);
    routeInitialized = false;
    mapInitialized = false;
    // Connect JS to C++
    webobj = new WebClass();
    channel = new QWebChannel(this);
    channel->registerObject("webobj", webobj);
    liveMapView->page()->setWebChannel(channel);
    loadingLiveMap();
}

void LiveMapWidget::startPlayback(Context* context)
{
    MeterWidget::startPlayback(context);
    if (context->currentErgFile()) 
    {
        buildRouteArrayLatLngs(context);
        if (!mapInitialized) {
            initLiveMap(context);
            mapInitialized = true;
        }
    }
    else 
    {
        qDebug() << "Error: LiveMap cannot find Ergfile";
    }
}

LiveMapWidget::~LiveMapWidget()
{
    delete webobj;
    delete channel;
    delete webPage;
    delete liveMapView;
}

void LiveMapWidget::stopPlayback()
{
    MeterWidget::stopPlayback();
    loadingLiveMap();
    mapInitialized = false;
}

void LiveMapWidget::resizeEvent(QResizeEvent*)
{
    liveMapView->resize(m_Width, m_Height);
}

void LiveMapWidget::loadingLiveMap() 
{
    //Set initial page to display loading map. 
    currentPage = QString("<html><head></head>\n"
        "<body><center><h1>Loading map...</h1></center>\n"
        "</body></html>\n");
    liveMapView->page()->setHtml(currentPage);
}

// Initialize map, build route and show it
void LiveMapWidget::initLiveMap(Context* context)
{
    QString startingLat = QVariant(context->currentErgFile()->Points[0].lat).toString();
    QString startingLon = QVariant(context->currentErgFile()->Points[0].lon).toString();

    if (startingLat == "0" && startingLon == "0")
    {
        currentPage = QString("<html><head></head>\n"
            "<body><center><h1>Ride contains invalid data</h1></center>\n"
            "</body></html>\n");
        liveMapView->page()->setHtml(currentPage);
    }
    else
    {
        QString sMapZoom = QString::number(m_Zoom);
        QString js = ("<div><script type=\"text/javascript\">initMap("
            + startingLat + "," + startingLon + "," + sMapZoom + ");"
            "showMyMarker(" + startingLat + "," + startingLon + ");</script></div>\n");
        routeLatLngs = "[";
        QString code = "";

        for (int pt = 0; pt < context->currentErgFile()->Points.size() - 1; pt++) {

            geolocation geoloc(context->currentErgFile()->Points[pt].lat, context->currentErgFile()->Points[pt].lon, context->currentErgFile()->Points[pt].y);
            if (geoloc.IsReasonableGeoLocation()) {
                if (pt == 0) { routeLatLngs += "["; }
                else { routeLatLngs += ",["; }
                routeLatLngs += QVariant(context->currentErgFile()->Points[pt].lat).toString();
                routeLatLngs += ",";
                routeLatLngs += QVariant(context->currentErgFile()->Points[pt].lon).toString();
                routeLatLngs += "]";
            }

        }
        routeLatLngs += "]";
        // We can either setHTML page or runJavaScript but not both. 
        // So we create divs with the 2 methods we need to run when the document loads
        code = QString("showRoute (" + routeLatLngs + ");");
        js += ("<div><script type=\"text/javascript\">" + code + "</script></div>\n");
        createHtml(m_osmURL, js);
        liveMapView->page()->setHtml(currentPage);
        routeInitialized = true;
    }
}

// Show route or move the marker at the next location
void LiveMapWidget::plotNewLatLng(double dLat, double dLon)
{
    QString code = "";
    // these values need extended precision or place marker jumps around.
    QString sLat = QString::number(dLat, 'g', 10);
    QString sLon = QString::number(dLon, 'g', 10);
    QString sMapZoom = QString::number(m_Zoom);

    if (!routeInitialized)
    {
        code = QString("showRoute(" + routeLatLngs + ");");
        liveMapView->page()->runJavaScript(code);
        routeInitialized = true;
    }
    else {
        code += QString("moveMarker(" + sLat + " , " + sLon + ");");
        liveMapView->page()->runJavaScript(code);
    }
}

// Build LatLon array for selected workout
void LiveMapWidget::buildRouteArrayLatLngs(Context* context)
{
    routeLatLngs = "[";
    for (int pt = 0; pt < context->currentErgFile()->Points.size() - 1; pt++) {
        if (pt == 0) { routeLatLngs += "["; }
        else { routeLatLngs += ",["; }
        routeLatLngs += QVariant(context->currentErgFile()->Points[pt].lat).toString();
        routeLatLngs += ",";
        routeLatLngs += QVariant(context->currentErgFile()->Points[pt].lon).toString();
        routeLatLngs += "]";
    }
    routeLatLngs += "]";
}


// Build HTML code with all the javascript functions to be called later
// to update the postion on the map
void LiveMapWidget::createHtml(QString sBaseUrl, QString autoRunJS)
{
    currentPage = "";

    currentPage = QString("<html><head>\n"
        "<meta name=\"viewport\" content=\"initial-scale=1.0, user-scalable=yes\"/> \n"
        "<meta http-equiv=\"content-type\" content=\"text/html; charset=UTF-8\"/>\n"
        "<title>GoldenCheetah LiveMap - TrainView</title>\n"
        "<link rel=\"stylesheet\" href=\"https://unpkg.com/leaflet@1.6.0/dist/leaflet.css\"\n"
        "integrity=\"sha512-xwE/Az9zrjBIphAcBb3F6JVqxf46+CDLwfLMHloNu6KEQCAWi6HcDUbeOfBIptF7tcCzusKFjFw2yuvEpDL9wQ==\" crossorigin=\"\"/>\n"
        "<script src=\"https://unpkg.com/leaflet@1.6.0/dist/leaflet.js\"\n"
        "integrity=\"sha512-gZwIG9x3wUXg2hdXF6+rVkLF/0Vi9U8D2Ntg4Ga5I5BZpVkVxlJWbSQtXPSiUTtC0TjtGOmxa1AJPuV0CPthew==\" crossorigin=\"\"></script>\n"
        "<style>#mapid {height:100%;width:100%}</style></head>\n"
        "<body><div id=\"mapid\"></div>\n"
        "<script type=\"text/javascript\">\n"
        "var mapOptions, mymap, mylayer, mymarker, latlng, myscale, routepolyline\n"
        "function moveMarker(myLat, myLon) {\n"
        "    mymap.panTo(new L.LatLng(myLat, myLon));\n"
        "    mymarker.setLatLng(new L.latLng(myLat, myLon));\n"
        "}\n"
        "function initMap(myLat, myLon, myZoom) {\n"
        "    mapOptions = {\n"
        "    center: [myLat, myLon],\n"
        "    zoom : myZoom,\n"
        "    zoomControl : true,\n"
        "    scrollWheelZoom : false,\n"
        "    dragging : false,\n"
        "    doubleClickZoom : false }\n"
        "    mymap = L.map('mapid', mapOptions);\n"
        "    myscale = L.control.scale().addTo(mymap);\n"
        "    mylayer = new L.tileLayer('" + sBaseUrl + "');\n"
        "    mymap.addLayer(mylayer);\n"
        "}\n"
        "function showMyMarker(myLat, myLon) {\n"
        "    mymarker = new L.marker([myLat, myLon], {\n"
        "    draggable: false,\n"
        "    title : \"GoldenCheetah - Workout LiveMap\",\n"
        "    alt : \"GoldenCheetah - Workout LiveMap\",\n"
        "    riseOnHover : true\n"
        "        }).addTo(mymap);\n"
        "}\n"
        "function centerMap(myLat, myLon, myZoom) {\n"
        "    latlng = L.latLng(myLat, myLon);\n"
        "    mymap.setView(latlng, myZoom)\n"
        "}\n"
        "function showRoute(myRouteLatlngs) {\n"
        "    routepolyline = L.polyline(myRouteLatlngs, { color: 'red' }).addTo(mymap);\n"
        //"    mymap.fitBounds(routepolyline.getBounds());\n"
        "}\n"
        "</script>\n"
        + autoRunJS +
        "</body></html>\n"
    );
}

// This method is called from the HTML page javascript using: webobj.jscallme(#);
void WebClass::jscallme(const QString &datafromjs)
{
    //qDebug() << "INFO: ===> I was called by js function: " << datafromjs;
    switch (datafromjs.toInt()) {
    case 0:
        jsFuncinitMapLoaded = false;
        break;
    case 1:
        jsFuncinitMapLoaded = true;
        break;
    case 2:
        jsFuncmoveMarkerLoaded = true;
        break;
    case 3:
        jsFuncshowMyMarkerLoaded = true;
        break;
    case 4:
        jsFunccenterMapLoaded = true;
        break;
    case 5:
        jsFuncshowRouteLoaded = true;
        break;
    }
    
}

ElevationZoomedMeterWidget::ElevationZoomedMeterWidget(QString Name, QWidget* parent, QString Source, Context* context) : MeterWidget(Name, parent, Source), context(context),
gradientValue(0.)
{
    forceSquareRatio = false;
}

//void ElevationZoomedMeterWidget::stopPlayback()
//{
//
//}

void ElevationZoomedMeterWidget::startPlayback(Context* context) {

    // Nothing to compute unless there is a valid erg file.
    if (!context)
        return;

    ErgFile* ergFile = context->currentErgFile();
    if (!ergFile || !ergFile->isValid())
        return;

    windowWidthMeters = 300; // We are ploting ### meters
    windowHeightMeters = 96; // fixed height shown in graph
    totalRideDistance = floor(ergFile->Duration);
    xScale = -1;
    yScale = -1;
    translateX = 0;
    translateY = 0;
    qSize = windowWidthMeters;
    savedErgFile = ergFile;
    plotQ.clear();

    m_ergFileAdapter.setErgFile(ergFile);
}

void ElevationZoomedMeterWidget::updateRidePointsQ(int tDist) {

    double windowEdge = plotQ.empty() ? 0 : plotQ.last().x();

    // if update is before last element in q then we must reset queue.
    double queryPoint = windowEdge;
    if (plotQ.empty() || (tDist < windowEdge)) {
        m_ergFileAdapter.resetQueryState();
        plotQ.clear();
        queryPoint = tDist - windowWidthMeters;
    }

    int qStep = (int)(windowWidthMeters / qSize);

    queryPoint += qStep;
    while (queryPoint < tDist) {
        int lap;
        geolocation geoloc;
        double slope;
        double tempQP = std::max<double>(0, std::min<double>(totalRideDistance, queryPoint));
        if (m_ergFileAdapter.locationAt(tempQP, lap, geoloc, slope)) {
            if (plotQ.size() == qSize) plotQ.dequeue();
            plotQ.enqueue(QPointF(queryPoint, geoloc.Alt()));
            queryPoint += qStep;
            continue;
        }

        break;
    }
}

void ElevationZoomedMeterWidget::scalePointsToPlot() {

    double pixelX = -1;
    double pixelY = -1;
    m_zoomedElevationPolygon.clear();
    foreach(QPointF p, plotQ) {
        pixelX = ((p.x() - minX) * xScale);
        pixelY = (m_Height - ((p.y() - minY) * yScale));
        m_zoomedElevationPolygon.push_back(QPointF(pixelX, pixelY));
    }
    //Point (0,0) of the graph for the poly left edge
    m_zoomedElevationPolygon.push_front(QPointF((plotQ.front().x() - minX) * xScale, m_Height));
    // Last point of the graph for the poly right edge
    m_zoomedElevationPolygon.push_back(QPointF((plotQ.last().x() - minX) * xScale, m_Height));
    // Translate poly based on the x value of the first point to keep it visable
    if (m_zoomedElevationPolygon.front().x() > 0) {
        translateX = m_zoomedElevationPolygon.front().x() * -1;
    }
}

void ElevationZoomedMeterWidget::calcScaleMultipliers() {
    // Scaling Multiples.
    xScale = m_Width / (maxX - minX);
    yScale = m_Height / windowHeightMeters;
}

void ElevationZoomedMeterWidget::calcMinAndMax()
{
    if (plotQ.empty()) {
        minX = maxX = minY = maxY = 0;
        return;
    }

    minX = plotQ.first().x();
    maxX = plotQ.last().x();
    minY = plotQ[qSize / 3].y() - (windowHeightMeters / 2);
    maxY = minY + windowHeightMeters;
}

//Set bubble color based on % grade

// With cxx17 the class compiles to readonly memory and no template parameters are needed.
// Someday...
#if defined(CXX17)
#define CONSTEXPR      constexpr
#define CONSTEXPR_FUNC constexpr
#else constexpr
#define CONSTEXPR      static const
#define CONSTEXPR_FUNC
#endif

struct RangeColorCriteria {
    double m_point;
    QColor m_color;

    CONSTEXPR_FUNC RangeColorCriteria(double p, QColor c) : m_point(p), m_color(c) {}
};

template <typename T, size_t T_size> struct RangeColorMapper {
    std::array<T, T_size> m_colorMap;

    QColor toColor(double m) const {
        if (m <= m_colorMap[0].m_point) return m_colorMap[0].m_color;

        for (size_t i = 1; i < T_size; i++) {
            if (m < m_colorMap[i].m_point) {
                const RangeColorCriteria& start = m_colorMap[i - 1];
                const RangeColorCriteria& end = m_colorMap[i];

                double unit = (m - start.m_point) / (end.m_point - start.m_point);

                int sh, ss, sv;
                start.m_color.getHsv(&sh, &ss, &sv);

                int eh, es, ev;
                end.m_color.getHsv(&eh, &es, &ev);

                return QColor::fromHsv(sh + unit * (eh - sh),  // lerp
                    ss + unit * (es - ss),  // it
                    sv + unit * (ev - sv)); // real good
            }
        }

        return m_colorMap[T_size - 1].m_color;
    }
};

#ifdef CXX17
// Template deduction guide for RangeColorMapper
template <typename First, typename... Rest> struct EnforceSame {
    static_assert(std::conjunction_v<std::is_same<First, Rest>...>);
    using type = First;
};
template <typename First, typename... Rest> RangeColorMapper(First, Rest...)
->RangeColorMapper2<typename EnforceSame<First, Rest...>::type, 1 + sizeof...(Rest)>;
#endif

CONSTEXPR RangeColorMapper<RangeColorCriteria, 5> s_gradientToColorMapper{
    RangeColorCriteria(-40., Qt::black),
    RangeColorCriteria(0.,   Qt::white),
    RangeColorCriteria(3.,   Qt::yellow),
    RangeColorCriteria(8.,  QColor(255, 140, 0, 255)), // orange
    RangeColorCriteria(40.,  Qt::red)
};

void ElevationZoomedMeterWidget::paintEvent(QPaintEvent* paintevent)
{
    MeterWidget::paintEvent(paintevent);

    if (!context || !context->currentErgFile() || context->currentErgFile()->Points.size() <= 1)
        return;

    m_MainBrush = QBrush(m_MainColor);
    m_BackgroundBrush = QBrush(m_BackgroundColor);
    m_OutlinePen = QPen(m_OutlineColor);
    m_OutlinePen.setWidth(1);
    m_OutlinePen.setStyle(Qt::SolidLine);
    currDist = this->Value * 1000.0;

    // Add more points to the queue
    int targetDist = currDist + (windowWidthMeters *2  / 3);
    updateRidePointsQ(targetDist);
    calcMinAndMax();
    calcScaleMultipliers();
    scalePointsToPlot();

    // Cyclist position 
    cyclistX = (currDist - minX) * xScale;

    //painter
    QPainter painter(this);
    painter.setClipRegion(videoContainerRegion);
    painter.setRenderHint(QPainter::Antialiasing);
    painter.translate(translateX, translateY);
    painter.setPen(m_OutlinePen);
    painter.setBrush(m_BackgroundBrush);
    painter.drawPolygon(m_zoomedElevationPolygon);
    m_OutlinePen = QPen(m_MainColor);
    m_OutlinePen.setWidth(1);
    m_OutlinePen.setStyle(Qt::SolidLine);
    painter.setPen(m_OutlinePen);
    painter.drawLine(cyclistX, 0.0, cyclistX, (double)m_Height);
    
    //Create Bubble painter to show the grade and change color
    QPainter bubblePainter(this);
    bubblePainter.setClipRegion(videoContainerRegion);
    bubblePainter.setRenderHint(QPainter::Antialiasing);

    // Set bubble painter pen and brush
    QPen bubblePen;
    bubblePen.setColor(Qt::black);
    bubblePen.setWidth(3);
    bubblePen.setStyle(Qt::SolidLine);
    bubblePainter.setPen(bubblePen);

    double gradient = std::min<double>(40, std::max<double>(-40, this->gradientValue));
    QColor bubbleColor = s_gradientToColorMapper.toColor(gradient);
    bubblePainter.setBrush(bubbleColor);

    // Draw bubble
    bubbleSize = (double)m_Height * 0.010f;
    double cyclistY = 0.0;
    cyclistY = (double)m_Height;

    double cyclistCircleRadius = (double)m_Height / 4;
    // Find bubble size that intersects altitude line and rider.
    for (int idx = (m_zoomedElevationPolygon.size() + 1) / 2;
        idx < m_zoomedElevationPolygon.size();
        idx++) {
        double searchDist = m_zoomedElevationPolygon[idx].x() - cyclistX;
        double radius = (m_Height - m_zoomedElevationPolygon[idx].y()) / 2.;

        // we wish a circle where radius is ~= distance.
        if (searchDist >= radius) {
            cyclistCircleRadius = radius;
            break;
        }
    }
    double bubbleX = cyclistX + cyclistCircleRadius;
    bubblePainter.drawEllipse(QPointF(bubbleX, cyclistY - cyclistCircleRadius), (qreal)cyclistCircleRadius, (qreal)cyclistCircleRadius);

    // Display grade as #.#%
    QString gradientString = ((-1.0 < this->gradientValue && this->gradientValue < 0.0) ? QString("-") : QString("")) + QString::number((int)this->gradientValue) +
        QString(".") + QString::number(abs((int)(this->gradientValue * 10.0) % 10)) + QString("%");

    // Display gradient text in the bubble
    bubblePainter.drawText(bubbleX - 15 , (cyclistY - (cyclistCircleRadius - 5)), gradientString);
}<|MERGE_RESOLUTION|>--- conflicted
+++ resolved
@@ -115,11 +115,7 @@
     return QSize(m_Width, m_Height);
 }
 
-<<<<<<< HEAD
-void MeterWidget::startPlayback(Context* )
-=======
 void MeterWidget::startPlayback(Context*)
->>>>>>> f014a022
 {
 
 }
