/*
* Copyright (c) 2009 Mark Liversedge (liversedge@gmail.com)
*               2015 Vianney Boyer   (vlcvboyer@gmail.com)
*
* This program is free software; you can redistribute it and/or modify it
* under the terms of the GNU General Public License as published by the Free
* Software Foundation; either version 2 of the License, or (at your option)
* any later version.
*
* This program is distributed in the hope that it will be useful, but WITHOUT
* ANY WARRANTY; without even the implied warranty of MERCHANTABILITY or
* FITNESS FOR A PARTICULAR PURPOSE.  See the GNU General Public License for
* more details.
*
* You should have received a copy of the GNU General Public License along
* with this program; if not, write to the Free Software Foundation, Inc., 51
* Franklin Street, Fifth Floor, Boston, MA  02110-1301  USA
*/

#include <QGraphicsPathItem>
#include "VideoWindow.h"
#include "Context.h"
#include "Athlete.h"
#include "RideItem.h"
#include "RideFile.h"
#include "MeterWidget.h"
#include "VideoLayoutParser.h"

VideoWindow::VideoWindow(Context *context)  :
    GcChartWindow(context), context(context), m_MediaChanged(false)
{
    setControls(NULL);
    setProperty("color", QColor(Qt::black));

    QHBoxLayout *layout = new QHBoxLayout();
    setChartLayout(layout);

    curPosition = 1;

    init = true; // assume initialisation was ok ...

#ifdef GC_VIDEO_VLC
    //
    // USE VLC VIDEOPLAYER
    //

    // config parameters to libvlc
    const char * const vlc_args[] = {
                    "-I", "dummy", /* Don't use any interface */
                    "--ignore-config", /* Don't use VLC's config */
                    "--disable-screensaver", /* disable screensaver during playback */
#ifdef Q_OS_LINUX
                    "--no-xlib", // avoid xlib thread error messages
#endif
                    //"--verbose=-1", // -1 = no output at all
                    //"--quiet"
                };

    /* Load the VLC engine */
    inst = libvlc_new(sizeof(vlc_args) / sizeof(vlc_args[0]), vlc_args);

    /* Create a new item */
    if (inst) { // if vlc doesn't initialise don't even try!

        m = NULL;

        /* Create a media player playing environement */
        mp = libvlc_media_player_new (inst);

        container = new QWidget(this);
        layout->addWidget(container);

#if defined(WIN32)
        libvlc_media_player_set_hwnd (mp, (HWND)(container->winId()));
#elif defined(Q_OS_MAC)
        libvlc_media_player_set_nsobject (mp, (void*)(container->winId()));
#elif defined(Q_OS_LINUX)
        libvlc_media_player_set_xwindow (mp, container->winId());
#endif

#if defined(WIN32) || defined(Q_OS_LINUX)
        // Video Overlays Initialization: if video config file is not present
        // copy a default one to be used as a model by the user.
        // An empty video-layout.xml file disables video overlays
        QString filename = context->athlete->home->config().canonicalPath() + "/" + "video-layout.xml";
        QFile file(filename);
        if (!file.exists())
        {
            file.setFileName(":/xml/video-layout.xml");
            file.copy(filename);
            QFile::setPermissions(filename, QFileDevice::ReadUser|QFileDevice::WriteUser);
        }
        if (file.exists())
        {
            // clean previous layout
            foreach(MeterWidget* p_meterWidget, m_metersWidget)
            {
                m_metersWidget.removeAll(p_meterWidget);
                delete p_meterWidget;
            }

            VideoLayoutParser handler(&m_metersWidget, container);

            QXmlInputSource source (&file);
            QXmlSimpleReader reader;
            reader.setContentHandler (&handler);

            reader.parse (source);
        }
        else
        {
            qDebug() << qPrintable(QString("file" + filename + " (video layout XML file) not found"));
        }
#endif
    } else {

        // something went wrong !
        init = false;
    }
#endif

#ifdef GC_VIDEO_QT5
    // USE QT VIDEO PLAYER
    wd = new QVideoWidget(this);
    wd->show();

    mp = new QMediaPlayer(this);
    mp->setVideoOutput(wd);

    layout->addWidget(wd);
#endif

    if (init) {
        // get updates..
        connect(context, SIGNAL(telemetryUpdate(RealtimeData)), this, SLOT(telemetryUpdate(RealtimeData)));
        connect(context, SIGNAL(stop()), this, SLOT(stopPlayback()));
        connect(context, SIGNAL(start()), this, SLOT(startPlayback()));
        connect(context, SIGNAL(pause()), this, SLOT(pausePlayback()));
        connect(context, SIGNAL(seek(long)), this, SLOT(seekPlayback(long)));
        connect(context, SIGNAL(unpause()), this, SLOT(resumePlayback()));
        connect(context, SIGNAL(mediaSelected(QString)), this, SLOT(mediaSelected(QString)));
    }
}

VideoWindow::~VideoWindow()
{
    if (!init) return; // we didn't initialise properly so all bets are off

    stopPlayback();

#ifdef GC_VIDEO_VLC
    // VLC

    /* No need to keep the media now */
    if (m) libvlc_media_release (m);

    /* nor the player */
    libvlc_media_player_release (mp);

    // unload vlc
    libvlc_release (inst);
#endif

#ifdef GC_VIDEO_QT5
    // QT MEDIA
    delete mp;
    delete wd;
#endif
}

void VideoWindow::resizeEvent(QResizeEvent * )
{
    foreach(MeterWidget* p_meterWidget , m_metersWidget)
        p_meterWidget->AdjustSizePos();
    prevPosition = mapToGlobal(pos());
}

void VideoWindow::startPlayback()
{
    if (context->currentVideoSyncFile()) {
        context->currentVideoSyncFile()->manualOffset = 0.0;
        context->currentVideoSyncFile()->km = 0.0;
    }

#ifdef GC_VIDEO_VLC
    if (!m) return; // ignore if no media selected

    // stop playback & wipe player
    libvlc_media_player_stop (mp);

    /* set the media to playback */
    libvlc_media_player_set_media (mp, m);

    /* Reset playback rate */
    /* If video speed will be controlled by a sync file, set almost stationary
       until first telemetry update. Otherwise (re)set to normal rate */
    if (context->currentVideoSyncFile() && context->currentVideoSyncFile()->Points.count() > 1)
        libvlc_media_player_set_rate(mp, 0.1f);
    else libvlc_media_player_set_rate(mp, 1.0f);

    /* play the media_player */
    libvlc_media_player_play (mp);

    m_MediaChanged = false;
#endif

#ifdef GC_VIDEO_QT5
    // open the media object
    mp->play();
#endif

    foreach(MeterWidget* p_meterWidget , m_metersWidget)
    {
        p_meterWidget->setWindowOpacity(1); // Show the widget
        p_meterWidget->AdjustSizePos();
        p_meterWidget->update();

        p_meterWidget->raise();
        p_meterWidget->show();
    }
    prevPosition = mapToGlobal(pos());
}

void VideoWindow::stopPlayback()
{
    if (context->currentVideoSyncFile())
        context->currentVideoSyncFile()->manualOffset = 0.0;

#ifdef GC_VIDEO_VLC
    if (!m) return; // ignore if no media selected

    // stop playback & wipe player
    libvlc_media_player_stop (mp);
#endif

#ifdef GC_VIDEO_QT5
    mp->stop();
#endif
    foreach(MeterWidget* p_meterWidget , m_metersWidget)
        p_meterWidget->hide();

}

void VideoWindow::pausePlayback()
{
#ifdef GC_VIDEO_VLC
    if (!m) return; // ignore if no media selected

    // stop playback & wipe player
    libvlc_media_player_set_pause(mp, true);
#endif

#ifdef GC_VIDEO_QT5
    mp->pause();
#endif
}

void VideoWindow::resumePlayback()
{
#ifdef GC_VIDEO_VLC
    if (!m) return; // ignore if no media selected

    // stop playback & wipe player
    if(m_MediaChanged)
        startPlayback();
    else
        libvlc_media_player_set_pause(mp, false);
#endif

#ifdef GC_VIDEO_QT5
    mp->play();
#endif
}

void VideoWindow::telemetryUpdate(RealtimeData rtd)
{
    bool metric = context->athlete->useMetricUnits;

    foreach(MeterWidget* p_meterWidget , m_metersWidget)
    {
        QString myQstr1 = p_meterWidget->Source();
        std::string smyStr1 = myQstr1.toStdString();
        if (p_meterWidget->Source() == QString("None"))
        {
            //Nothing
        }
        else if (p_meterWidget->Source() == QString("Speed"))
        {
            p_meterWidget->Value = rtd.getSpeed() * (metric ? 1.0 : MILES_PER_KM);
            p_meterWidget->Text = QString::number((int)p_meterWidget->Value);
            p_meterWidget->AltText = QString(".") +QString::number((int)(p_meterWidget->Value * 10.0) - (((int) p_meterWidget->Value) * 10)) + (metric ? tr(" kph") : tr(" mph"));
        }
        else if (p_meterWidget->Source() == QString("Elevation"))
        {
            // Do not show in ERG mode
            if (rtd.mode == ERG || rtd.mode == MRC)
                {
                    p_meterWidget->setWindowOpacity(0); // Hide the widget
                }
            p_meterWidget->Value = rtd.getRouteDistance();
            ElevationMeterWidget* elevationMeterWidget = dynamic_cast<ElevationMeterWidget*>(p_meterWidget);
            if (!elevationMeterWidget)
                qDebug() << "Error: Elevation keyword used but widget is not elevation type";
            else
            {
                elevationMeterWidget->setContext(context);
                elevationMeterWidget->gradientValue = rtd.getSlope();
            }
        }
        else if (p_meterWidget->Source() == QString("LiveMap"))
        {
            LiveMapWidget* liveMapWidget = dynamic_cast<LiveMapWidget*>(p_meterWidget);
<<<<<<< HEAD
            liveMapWidget->setContext(context);
            liveMapWidget->curr_lat = rtd.getLatitude();
            liveMapWidget->curr_lon = rtd.getLongitude();
            if (rtd.getLatitude() != 0 && rtd.getLongitude() !=0)
                {
                    //liveMapWidget->initLiveMap();
                    liveMapWidget->plotNewLatLng(rtd.getLatitude(), rtd.getLongitude(), rtd.getAltitude());
                }
=======
            if (!liveMapWidget)
                qDebug() << "Error: LiveMap keyword used but widget is not LiveMap type";
            else
            {
                double dLat = rtd.getLatitude();
                double dLon = rtd.getLongitude();

                if (dLat && dLon) liveMapWidget->plotNewLatLng(dLat, dLon);
                else liveMapWidget->hide();
            }
>>>>>>> bb64268f
        }
        else if (p_meterWidget->Source() == QString("Cadence"))
        {
            p_meterWidget->Value = rtd.getCadence();
            p_meterWidget->Text = QString::number((int)p_meterWidget->Value);
        }
        else if (p_meterWidget->Source() == QString("Watt"))
        {
            p_meterWidget->Value =  rtd.getWatts();
            p_meterWidget->Text = QString::number((int)p_meterWidget->Value);
        }
        else if (p_meterWidget->Source() == QString("HRM"))
        {
            p_meterWidget->Value =  rtd.getHr();
            p_meterWidget->Text = QString::number((int)p_meterWidget->Value);
        }
        else if (p_meterWidget->Source() == QString("Load"))
        {
            if (rtd.mode == ERG || rtd.mode == MRC) {
                p_meterWidget->Value = rtd.getLoad();
                p_meterWidget->Text = QString("%1").arg(round(p_meterWidget->Value));
                p_meterWidget->AltText = tr("w");
            } else {
                p_meterWidget->Value = rtd.getSlope();
                p_meterWidget->Text = QString("%1").arg(p_meterWidget->Value, 0, 'f', 1);
                p_meterWidget->AltText = tr("%");
            }
        }
        else if (p_meterWidget->Source() == QString("Distance"))
        {
            p_meterWidget->Value = rtd.getDistance() * (metric ? 1.0 : MILES_PER_KM);
            p_meterWidget->Text = QString::number((int) p_meterWidget->Value);
            p_meterWidget->AltText = QString(".") +QString::number((int)(p_meterWidget->Value * 10.0) - (((int) p_meterWidget->Value) * 10)) + (metric ? tr(" km") : tr(" mi"));
        }
        else if (p_meterWidget->Source() == QString("Time"))
        {
            p_meterWidget->Value = round(rtd.value(RealtimeData::Time)/100.0)/10.0;
            p_meterWidget->Text = time_to_string(p_meterWidget->Value);
        }
        else if (p_meterWidget->Source() == QString("LapTime"))
        {
            p_meterWidget->Value = round(rtd.value(RealtimeData::LapTime)/100.0)/10.0;
            p_meterWidget->Text = time_to_string(p_meterWidget->Value);
        }
        else if (p_meterWidget->Source() == QString("LapTimeRemaining"))
        {
            p_meterWidget->Value = round(rtd.value(RealtimeData::LapTimeRemaining)/100.0)/10.0;
            p_meterWidget->Text = time_to_string(p_meterWidget->Value);
        }
        else if (p_meterWidget->Source() == QString("ErgTimeRemaining"))
        {
            p_meterWidget->Value = round(rtd.value(RealtimeData::ErgTimeRemaining)/100.0)/10.0;
            p_meterWidget->Text = time_to_string(p_meterWidget->Value);
        }
        else if (p_meterWidget->Source() == QString("TrainerStatus"))
        {
            if (!rtd.getTrainerStatusAvailable())
            {  // we don't have status from trainer thus we cannot indicate anything on screen
                p_meterWidget->Text = tr("");
            }
            else if (rtd.getTrainerCalibRequired())
            {
                p_meterWidget->setColor(QColor(255,0,0,180));
                p_meterWidget->Text = tr("Calibration required");
            }
            else if (rtd.getTrainerConfigRequired())
            {
                p_meterWidget->setColor(QColor(255,0,0,180));
                p_meterWidget->Text = tr("Configuration required");
            }
            else if (rtd.getTrainerBrakeFault())
            {
                p_meterWidget->setColor(QColor(255,0,0,180));
                p_meterWidget->Text = tr("brake fault");
            }
            else if (rtd.getTrainerReady())
            {
                p_meterWidget->setColor(QColor(0,255,0,180));
                p_meterWidget->Text = tr("Ready");
            }
            else
            {
                p_meterWidget->Text = tr("");
            }
        }
    }

    // The Meter Widgets need to follow the Video Window when it moves
    // (main window moves, scrolling...), we check the position at every update
    if(mapToGlobal(pos()) != prevPosition) resizeEvent(NULL);

    foreach(MeterWidget* p_meterWidget , m_metersWidget)
        p_meterWidget->update();

#ifdef GC_VIDEO_NONE
    Q_UNUSED(rtd)
#endif

#ifdef GC_VIDEO_VLC
    if (!m || !context->isRunning || context->isPaused)
        return;

    // find the curPosition
    if (context->currentVideoSyncFile())
    {
        // when we selected a videosync file in training mode (rlv...):

        QVector<VideoSyncFilePoint> VideoSyncFiledataPoints = context->currentVideoSyncFile()->Points;
        if (VideoSyncFiledataPoints.count()<2) return;

        if (curPosition > VideoSyncFiledataPoints.count() - 1 || curPosition < 1)
            curPosition = 1; // minimum curPosition is 1 as we will use [curPosition-1]

        double CurrentDistance = qBound(0.0,  rtd.getDistance() + context->currentVideoSyncFile()->manualOffset, context->currentVideoSyncFile()->Distance);
        context->currentVideoSyncFile()->km = CurrentDistance;

        // make sure the current position is less than the new distance
        while ((VideoSyncFiledataPoints[curPosition].km > CurrentDistance) && (curPosition > 1))
            curPosition--;
        while ((VideoSyncFiledataPoints[curPosition].km <= CurrentDistance) && (curPosition < VideoSyncFiledataPoints.count()-1))
            curPosition++;

        /* Create an RFP to represent where we are */
        VideoSyncFilePoint syncPrevious = VideoSyncFiledataPoints[curPosition-1];
        VideoSyncFilePoint syncNext = VideoSyncFiledataPoints[curPosition];
        double syncKmDelta = syncNext.km - syncPrevious.km;
        double syncKphDelta = syncNext.kph - syncPrevious.kph;
        double syncTimeDelta = syncNext.secs - syncPrevious.secs;
        double distanceFactor, speedFactor, timeFactor, timeExtra;

        // Calculate how far we are between points in terms of distance
        if (syncKmDelta == 0) distanceFactor = 0.0;
        else distanceFactor = (CurrentDistance - syncPrevious.km) / syncKmDelta;

        // Now create the appropriate factors and interpolate the
        // video speed and time for the point we have reached.
        // If there has been no acceleration we can just use use the distance factor
        if (syncKphDelta == 0) {
            // Constant filming speed
            rfp.kph = syncPrevious.kph;
            rfp.secs = syncPrevious.secs + syncTimeDelta * distanceFactor;
        }
        else {
            // Calculate time difference because of change in speed
            timeExtra = syncTimeDelta - ((syncKmDelta / syncPrevious.kph) * 3600);
            if (syncKphDelta > 0) {
                // The filming speed increased
                speedFactor = qPow(distanceFactor, 0.66667);
                timeFactor = qPow(distanceFactor, 0.33333);
                rfp.kph = syncPrevious.kph + speedFactor * syncKphDelta;
            }
            else {
                // The filming speed decreased
                speedFactor = 1 - qPow(distanceFactor, 1.5);
                timeFactor = qPow(distanceFactor, 3.0);
                rfp.kph = syncNext.kph - speedFactor * syncKphDelta;
            }
            rfp.secs = syncPrevious.secs + (distanceFactor * (syncTimeDelta - timeExtra)) + (timeFactor * timeExtra);
        }
        rfp.km = CurrentDistance;

        /*
        //TODO : GPX file format
            // otherwise we use the gpx from selected ride in analysis view:
            QVector<RideFilePoint*> dataPoints =  myRideItem->ride()->dataPoints();
            if (dataPoints.count()<2) return;

            if(curPosition > dataPoints.count()-1 || curPosition < 1)
                curPosition = 1; // minimum curPosition is 1 as we will use [curPosition-1]

            // make sure the current position is less than the new distance
            while ((dataPoints[curPosition]->km > rtd.getDistance()) && (curPosition > 1))
                curPosition--;
            while ((dataPoints[curPosition]->km <= rtd.getDistance()) && (curPosition < dataPoints.count()-1))
                curPosition++;

            // update the rfp
            rfp = *dataPoints[curPosition];

        }
        */
        // set video rate ( theoretical : video rate = training speed / ghost speed)
        float rate;
        float video_time_shift_ms;
        video_time_shift_ms = (rfp.secs*1000.0 - (double) libvlc_media_player_get_time(mp));
        if (rfp.kph == 0.0)
            rate = 1.0;
        else
            rate = rtd.getSpeed() / rfp.kph;

        //if video is far (empiric) from ghost:
        if (fabs(video_time_shift_ms) > 5000)
        {
            libvlc_media_player_set_time(mp, (libvlc_time_t) (rfp.secs*1000.0));
        }
        else
        // otherwise add "small" empiric corrective parameter to get video back to ghost position:
            rate *= 1.0 + (video_time_shift_ms / 10000.0);

        libvlc_media_player_set_pause(mp, (rate < 0.01));

        // change video rate but only if there is a significant change
        if ((rate != 0.0) && (fabs((rate - currentVideoRate) / rate) > 0.05))
        {
            libvlc_media_player_set_rate(mp, rate );
            currentVideoRate = rate;
        }
    }
#endif

#ifdef GC_VIDEO_QT5
//TODO
//    // seek to ms position in current file
//    mp->setPosition(ms);
#endif
}

void VideoWindow::seekPlayback(long ms)
{
#ifdef GC_VIDEO_NONE
    Q_UNUSED(ms)
#endif

#ifdef GC_VIDEO_VLC
    if (!m) return;

    // when we selected a videosync file in training mode (rlv...)
    if (context->currentVideoSyncFile())
    {
        context->currentVideoSyncFile()->manualOffset += (double) ms; //we consider +/- 1km
    }
    else
    {
        // seek to ms position in current file
        libvlc_media_player_set_time(mp, (libvlc_time_t) ms);
    }
#endif

#ifdef GC_VIDEO_QT5
    mp->setPosition(ms);
#endif
}

void VideoWindow::mediaSelected(QString filename)
{
#ifdef GC_VIDEO_NONE
    Q_UNUSED(filename);
#endif

#ifdef GC_VIDEO_VLC

    // VLC

    // stop any current playback
    stopPlayback();

    // release whatever is already loaded
    if (m) libvlc_media_release(m);
    m = NULL;

    if (filename.endsWith("/DVD") || (filename != "" && QFile(filename).exists())) {

        // properly encode the filename as URL (with all special characters)
        filename =  QUrl::toPercentEncoding(filename, "/\\", "");
#ifdef Q_OS_LINUX
        QString fileURL = "file://" + filename.replace("\\", "/");
#else
        // A Windows "c:\xyz\abc def.avi" filename should become file:///c:/xyz/abc%20def.avi
        QString fileURL = "file:///" + filename.replace("\\", "/");
#endif
        //qDebug()<<"file url="<<fileURL;
        /* open media */
        m = libvlc_media_new_location(inst, filename.endsWith("/DVD") ? "dvd://" : fileURL.toLocal8Bit());

        /* set the media to playback */
        if (m) libvlc_media_player_set_media (mp, m);

        m_MediaChanged = true;
    }
#endif

#ifdef GC_VIDEO_QT5
    // QT MEDIA
    mc = QMediaContent(QUrl::fromLocalFile(filename));
    mp->setMedia(mc);
#endif
}

MediaHelper::MediaHelper()
{
    // construct a list of supported types
    // Using the basic list from the VLC
    // Wiki here: http://www.videolan.org/vlc/features.html and then looked for
    // the common extensions used from here: http://www.fileinfo.com/filetypes/video
    supported << ".3GP";
    supported << ".ASF";
    supported << ".AVI";
    supported << ".DIVX";
    supported << ".FLV";
    supported << ".M4V";
    supported << ".MKV";
    supported << ".MOV";
    supported << ".MP4";
    supported << ".MPEG";
    supported << ".MPG";
    supported << ".MXF";
    supported << ".VOB";
    supported << ".WMV";

}

MediaHelper::~MediaHelper()
{
}

QStringList
MediaHelper::listMedia(QDir dir)
{
    QStringList returning;

    // go through the sub directories
    QDirIterator directory_walker(dir, QDirIterator::Subdirectories | QDirIterator::FollowSymlinks);

    while(directory_walker.hasNext()){
        directory_walker.next();

        // whizz through every file in the directory
        // if it has the right extension then we are happy
        QString name = directory_walker.filePath();
        foreach(QString extension, supported) {
            if (name.endsWith(extension, Qt::CaseInsensitive)) {
                name.remove(dir.absolutePath());
                if(name.startsWith('/') || name.startsWith('\\')) // remove '/' (linux/mac) or '\' (windows?)
                    name.remove(0,1);
                returning << name;
                break;
            }
        }
    }
    return returning;
}

bool
MediaHelper::isMedia(QString name)
{
    foreach (QString extension, supported) {
        if (name.endsWith(extension, Qt::CaseInsensitive))
            return true;
    }
    return false;
}<|MERGE_RESOLUTION|>--- conflicted
+++ resolved
@@ -310,16 +310,6 @@
         else if (p_meterWidget->Source() == QString("LiveMap"))
         {
             LiveMapWidget* liveMapWidget = dynamic_cast<LiveMapWidget*>(p_meterWidget);
-<<<<<<< HEAD
-            liveMapWidget->setContext(context);
-            liveMapWidget->curr_lat = rtd.getLatitude();
-            liveMapWidget->curr_lon = rtd.getLongitude();
-            if (rtd.getLatitude() != 0 && rtd.getLongitude() !=0)
-                {
-                    //liveMapWidget->initLiveMap();
-                    liveMapWidget->plotNewLatLng(rtd.getLatitude(), rtd.getLongitude(), rtd.getAltitude());
-                }
-=======
             if (!liveMapWidget)
                 qDebug() << "Error: LiveMap keyword used but widget is not LiveMap type";
             else
@@ -330,7 +320,6 @@
                 if (dLat && dLon) liveMapWidget->plotNewLatLng(dLat, dLon);
                 else liveMapWidget->hide();
             }
->>>>>>> bb64268f
         }
         else if (p_meterWidget->Source() == QString("Cadence"))
         {
