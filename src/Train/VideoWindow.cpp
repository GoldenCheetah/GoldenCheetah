--- conflicted
+++ resolved
@@ -87,32 +87,25 @@
         //vlc_exceptions(&exceptions);
 
 
-#if (defined WIN32) || (defined Q_OS_LINUX)
+#if defined(WIN32) || defined (Q_OS_MAC) || defined(Q_OS_LINUX)
+
 #if (defined Q_OS_LINUX) && QT_VERSION <= 0x50000
         container = new QX11EmbedContainer(this);
 #else
-        container = new QWidget(this); //XXX PORT TO 5.1 BROKEN CODE XXX
-#endif
-<<<<<<< HEAD
-=======
-
-#ifdef Q_OS_MAC
         container = new QWidget(this);
+#endif
+
         layout->addWidget(container);
+
+#if defined(WIN32)
+        libvlc_media_player_set_hwnd (mp, (HWND)(container->winId()));
+#elif defined(Q_OS_MAC)
         libvlc_media_player_set_nsobject (mp, (void*)(container->winId()));
-#endif
-
-#ifdef WIN32
-        container = new QWidget(this);
->>>>>>> 6c318059
-        layout->addWidget(container);
-
-#if (defined Q_OS_LINUX)
+#elif defined(Q_OS_LINUX)
         libvlc_media_player_set_xwindow (mp, container->winId());
-#else
-        libvlc_media_player_set_hwnd (mp, (HWND)(container->winId()));
-#endif
-
+#endif
+
+#if defined(WIN32) || defined(Q_OS_LINUX)
         // Video Overlays Initialization: if video config file is not present
         // copy a default one to be used as a model by the user.
         // An empty video-layout.xml file disables video overlays
