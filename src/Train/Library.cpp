--- conflicted
+++ resolved
@@ -197,7 +197,7 @@
                 } else if (targetSync != QFileInfo(source).absoluteFilePath() && !source.copy(targetSync)) {
                     if (showDialog != LibraryBatchImportConfirmation::noDialog) {
                         QMessageBox::warning(NULL, tr("Copy VideoSync Failed"),
-                            QString(tr("%1 cannot be written to videoSync library %2, check permissions and free space")).arg(QFileInfo(targetSync).fileName()).arg(videosyncDir));
+                            QString(tr("%1 cannot be written to videoSync library %2. Check library path, permissions and free space")).arg(QFileInfo(targetSync).fileName()).arg(videosyncDir));
                     } else {
                         qDebug() << "Library::importFiles:"
                                  << tr("Copy VideoSync Failed")
@@ -205,15 +205,10 @@
                     }
                 }
 
-<<<<<<< HEAD
                 // still add it, it may not have been scanned
                 int mode;
                 VideoSyncFile file(targetSync, mode, context);
                 trainDB->importVideoSync(targetSync, file);
-=======
-                QMessageBox::warning(NULL, tr("Copy VideoSync Failed"),
-                    QString(tr("%1 cannot be written to videoSync library %2. Check library path, permissions and free space")).arg(QFileInfo(targetSync).fileName()).arg(videosyncDir));
->>>>>>> fc6eff5e
             }
         }
 
@@ -232,7 +227,6 @@
                     workoutDir = root.absolutePath();
                 }
 
-<<<<<<< HEAD
                 // set target filename
                 targetWorkout = workoutDir + "/" + QFileInfo(source).fileName();
 
@@ -253,17 +247,13 @@
                     } else if (targetWorkout != QFileInfo(source).absoluteFilePath() && !source.copy(targetWorkout)) {
                         if (showDialog != LibraryBatchImportConfirmation::noDialog) {
                             QMessageBox::warning(NULL, tr("Copy Workout Failed"),
-                                QString(tr("%1 cannot be written to workout library %2, check permissions and free space")).arg(QFileInfo(targetWorkout).fileName()).arg(workoutDir));
+                                QString(tr("%1 cannot be written to workout library %2. Check library path, permissions and free space")).arg(QFileInfo(targetWorkout).fileName()).arg(workoutDir));
                         } else {
                             qDebug() << "Library::importFiles:"
                                      << tr("Copy Workout Failed")
                                      << QString(tr("%1 cannot be written to workout library %2, check permissions and free space")).arg(QFileInfo(targetWorkout).fileName()).arg(workoutDir);
                         }
                     }
-=======
-                    QMessageBox::warning(NULL, tr("Copy Workout Failed"),
-                        QString(tr("%1 cannot be written to workout library %2. Check library path, permissions and free space")).arg(QFileInfo(targetWorkout).fileName()).arg(workoutDir));
->>>>>>> fc6eff5e
                 }
 
                 // still add it, it may not have been scanned...
