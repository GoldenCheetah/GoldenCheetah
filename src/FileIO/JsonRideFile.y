%{
/*
 * Copyright (c) 2010 Mark Liversedge (liversedge@gmail.com)
 *
 * This program is free software; you can redistribute it and/or modify it
 * under the terms of the GNU General Public License as published by the Free
 * Software Foundation; either version 2 of the License, or (at your option)
 * any later version.
 *
 * This program is distributed in the hope that it will be useful, but WITHOUT
 * ANY WARRANTY; without even the implied warranty of MERCHANTABILITY or
 * FITNESS FOR A PARTICULAR PURPOSE.  See the GNU General Public License for
 * more details.
 *
 * You should have received a copy of the GNU General Public License along
 * with this program; if not, write to the Free Software Foundation, Inc., 51
 * Franklin Street, Fifth Floor, Boston, MA  02110-1301  USA
 */

// This grammar should work with yacc and bison, but has
// only been tested with bison. In addition, since qmake
// uses the -p flag to rename all the yy functions to
// enable multiple grammars in a single executable you
// should make sure you use the very latest bison since it
// has been known to be problematic in the past. It is
// know to work well with bison v2.4.1.
//
// To make the grammar readable I have placed the code
// for each nterm at column 40, this source file is best
// edited / viewed in an editor which is at least 120
// columns wide (e.g. vi in xterm of 120x40)
//
//
// The grammar is specific to the RideFile format serialised
// in writeRideFile below, this is NOT a generic json parser.

#include "JsonRideFile.h"
#include "RideMetadata.h"

// now we have a reentrant parser we save context data
// in a structure rather than in global variables -- so
// you can run the parser concurrently.
struct JsonContext {

    // the scanner
    void *scanner;

    // Set during parser processing, using same
    // naming conventions as yacc/lex -p
    RideFile *JsonRide;

    // term state data is held in these variables
    RideFilePoint JsonPoint;
    RideFileInterval JsonInterval;
    RideFileCalibration JsonCalibration;
    QString JsonString,
                JsonTagKey, JsonTagValue,
                JsonOverName, JsonOverKey, JsonOverValue;
    double JsonNumber;
    QStringList JsonRideFileerrors;
    QMap <QString, QString> JsonOverrides;

    XDataSeries xdataseries;
    XDataPoint xdatapoint;
    QStringList stringlist;
    QVector<double> numberlist;

};

#define YYSTYPE QString

// Lex scanner
extern int JsonRideFilelex(YYSTYPE*,void*); // the lexer aka yylex()
extern int JsonRideFilelex_init(void**);
extern void JsonRideFile_setString(QString, void *);
extern int JsonRideFilelex_destroy(void*); // the cleaner for lexer

// yacc parser
void JsonRideFileerror(void*jc, const char *error) // used by parser aka yyerror()
{ static_cast<JsonContext*>(jc)->JsonRideFileerrors << error; }

//
// Utility functions
//

// Escape special characters (JSON compliance)
static QString protect(const QString string)
{
    QString s = string;
    s.replace("\\", "\\\\"); // backslash
    s.replace("\"", "\\\""); // quote
    s.replace("\t", "\\t");  // tab
    s.replace("\n", "\\n");  // newline
    s.replace("\r", "\\r");  // carriage-return
    s.replace("\b", "\\b");  // backspace
    s.replace("\f", "\\f");  // formfeed
    s.replace("/", "\\/");   // solidus

    // add a trailing space to avoid conflicting with GC special tokens
    s += " "; 

    return s;
}

// extract scanner from the context
#define scanner jc->scanner

%}

%pure-parser
%lex-param { void *scanner }
%parse-param { struct JsonContext *jc }

%token JS_STRING JS_INTEGER JS_FLOAT
%token RIDE STARTTIME RECINTSECS DEVICETYPE IDENTIFIER
%token OVERRIDES
%token TAGS INTERVALS NAME START STOP COLOR TEST
%token CALIBRATIONS VALUE VALUES UNIT UNITS
%token REFERENCES
%token XDATA
%token SAMPLES SECS KM WATTS NM CAD KPH HR ALTITUDE LAT LON HEADWIND SLOPE TEMP
%token LRBALANCE LTE RTE LPS RPS THB SMO2 RVERT RCAD RCON
%token LPCO RPCO LPPB RPPB LPPE RPPE LPPPB RPPPB LPPPE RPPPE

%start document
%%

/* We allow a .json file to be encapsulated within optional braces */
document: '{' ride_list '}'
        | ride_list
        ;
/* multiple rides in a single file are supported, rides will be joined */
ride_list:
        ride
        | ride_list ',' ride
        ;

ride: RIDE ':' '{' rideelement_list '}' ;
rideelement_list: rideelement_list ',' rideelement
                | rideelement
                ;

rideelement: starttime
            | recordint
            | devicetype
            | identifier
            | overrides
            | tags
            | intervals
            | calibrations
            | references
            | samples
            | xdata
            ;

/*
 * First class variables
 */
starttime: STARTTIME ':' string         {
                                          QDateTime aslocal = QDateTime::fromString(jc->JsonString, DATETIME_FORMAT);
                                          QDateTime asUTC = QDateTime(aslocal.date(), aslocal.time(), Qt::UTC);
                                          jc->JsonRide->setStartTime(asUTC.toLocalTime());
                                        }
recordint: RECINTSECS ':' number        { jc->JsonRide->setRecIntSecs(jc->JsonNumber); }
devicetype: DEVICETYPE ':' string       { jc->JsonRide->setDeviceType(jc->JsonString); }
identifier: IDENTIFIER ':' string       { jc->JsonRide->setId(jc->JsonString); }

/*
 * Metric Overrides
 */
overrides: OVERRIDES ':' '[' overrides_list ']' ;
overrides_list: override | overrides_list ',' override ;

override: '{' override_name ':' override_values '}' { jc->JsonRide->metricOverrides.insert(jc->JsonOverName, jc->JsonOverrides);
                                                      jc->JsonOverrides.clear();
                                                    }

                                         // we renamed time riding to time moving ...
override_name: string                   { if (jc->JsonString == "Time Riding") jc->JsonOverName = "Time Moving";
                                          else jc->JsonOverName = jc->JsonString; }

override_values: '{' override_value_list '}';
override_value_list: override_value | override_value_list ',' override_value ;
override_value: override_key ':' override_value { jc->JsonOverrides.insert(jc->JsonOverKey, jc->JsonOverValue); }
override_key : string                   { jc->JsonOverKey = jc->JsonString; }
override_value : string                 { jc->JsonOverValue = jc->JsonString; }

/*
 * Ride metadata tags
 */
tags: TAGS ':' '{' tags_list '}'
tags_list: tag | tags_list ',' tag ;
tag: tag_key ':' tag_value              { jc->JsonRide->setTag(jc->JsonTagKey, jc->JsonTagValue); }

                                          // we renamed time riding to time moving ...
tag_key : string                        { if (jc->JsonString == "Time Riding") jc->JsonTagKey = "Time Moving";
                                          else jc->JsonTagKey = jc->JsonString; }

tag_value : string                      { jc->JsonTagValue = jc->JsonString; }

/*
 * Intervals
 */
intervals: INTERVALS ':' '[' interval_list ']' ;
interval_list: interval | interval_list ',' interval ;
interval_test:
                | ',' TEST ':' string       { jc->JsonInterval.test = (jc->JsonString == "true" ? true : false); }
                ;

interval_color:
                | ',' COLOR ':' string      { jc->JsonInterval.color.setNamedColor(jc->JsonString); }
                ;

interval: '{' NAME ':' string ','       { jc->JsonInterval.name = jc->JsonString; }
              START ':' number ','      { jc->JsonInterval.start = jc->JsonNumber; }
              STOP ':' number           { jc->JsonInterval.stop = jc->JsonNumber; }
              interval_color
              interval_test
          '}'
                                        { jc->JsonRide->addInterval(RideFileInterval::USER,
                                                                jc->JsonInterval.start,
                                                                jc->JsonInterval.stop,
                                                                jc->JsonInterval.name,
                                                                jc->JsonInterval.color,
                                                                jc->JsonInterval.test);
                                          jc->JsonInterval = RideFileInterval();
                                        }

/*
 * Calibrations
 */
calibrations: CALIBRATIONS ':' '[' calibration_list ']' ;
calibration_list: calibration | calibration_list ',' calibration ;
calibration: '{' NAME ':' string ','    { jc->JsonCalibration.name = jc->JsonString; }
                 START ':' number ','   { jc->JsonCalibration.start = jc->JsonNumber; }
                 VALUE ':' number       { jc->JsonCalibration.value = jc->JsonNumber; }
             '}'
                                        { jc->JsonRide->addCalibration(jc->JsonCalibration.start,
                                                                   jc->JsonCalibration.value,
                                                                   jc->JsonCalibration.name);
                                          jc->JsonCalibration = RideFileCalibration();
                                        }


/*
 * Ride references
 */
references: REFERENCES ':' '[' reference_list ']'
                                        {
                                          jc->JsonPoint = RideFilePoint();
                                        }
reference_list: reference | reference_list ',' reference;
reference: '{' series '}'               { jc->JsonRide->appendReference(jc->JsonPoint);
                                          jc->JsonPoint = RideFilePoint();
                                        }
/*
 * XData series
 */

xdata: XDATA ':' '[' xdata_list ']'
xdata_list: xdata_series
            | xdata_list ',' xdata_series
            ;

xdata_series: '{' xdata_items '}'              { XDataSeries *add = new XDataSeries;
                                                 add->name=jc->xdataseries.name;
                                                 add->datapoints=jc->xdataseries.datapoints;
                                                 add->valuename=jc->xdataseries.valuename;
                                                 add->unitname=jc->xdataseries.unitname;
                                                 jc->JsonRide->addXData(add->name, add);

                                                 // clear for next one
                                                 jc->xdataseries = XDataSeries();
                                               }


xdata_items: xdata_item
            | xdata_items ',' xdata_item
            ;

xdata_item: NAME ':' string                     { jc->xdataseries.name = $3; }
          | VALUE ':' string                    { jc->xdataseries.valuename << $3; }
          | UNIT ':' string                     { jc->xdataseries.unitname << $3; }
          | VALUES ':' '[' string_list ']'      { jc->xdataseries.valuename = jc->stringlist;
                                                  jc->stringlist.clear(); }
          | UNITS ':' '[' string_list ']'       { jc->xdataseries.unitname = jc->stringlist;
                                                  jc->stringlist.clear(); }
          | SAMPLES ':' '[' xdata_samples ']'
          ;

xdata_samples: xdata_sample
         | xdata_samples ',' xdata_sample
         ;
xdata_sample: '{' xdata_value_list '}'          { jc->xdataseries.datapoints.append(new XDataPoint(jc->xdatapoint));
                                                  jc->xdatapoint = XDataPoint();
                                                }
          ;

xdata_value_list: xdata_value | xdata_value_list ',' xdata_value
xdata_value:
        SECS ':' number                         { jc->xdatapoint.secs = jc->JsonNumber; }
        | KM ':' number                         { jc->xdatapoint.km = jc->JsonNumber; }
        | VALUE ':' number                      { jc->xdatapoint.number[0] = jc->JsonNumber; }
        | VALUES ':' '[' number_list ']'        { for(int i=0; i<jc->numberlist.count() && i<XDATA_MAXVALUES; i++)
                                                      jc->xdatapoint.number[i]= jc->numberlist[i];
                                                  jc->numberlist.clear(); }
        | string ':' number                     { /* ignored for future compatibility */ }
        | string ':' string                     { /* ignored for future compatibility */ }
        ;

/*
 * Ride datapoints
 */
samples: SAMPLES ':' '[' sample_list ']' ;
sample_list: sample | sample_list ',' sample ;
sample: '{' series_list '}'             { jc->JsonRide->appendPoint(jc->JsonPoint.secs, jc->JsonPoint.cad,
                                                    jc->JsonPoint.hr, jc->JsonPoint.km, jc->JsonPoint.kph,
                                                    jc->JsonPoint.nm, jc->JsonPoint.watts, jc->JsonPoint.alt,
                                                    jc->JsonPoint.lon, jc->JsonPoint.lat,
                                                    jc->JsonPoint.headwind,
                                                    jc->JsonPoint.slope, jc->JsonPoint.temp, jc->JsonPoint.lrbalance,
                                                    jc->JsonPoint.lte, jc->JsonPoint.rte,
                                                    jc->JsonPoint.lps, jc->JsonPoint.rps,
                                                    jc->JsonPoint.lpco, jc->JsonPoint.rpco,
                                                    jc->JsonPoint.lppb, jc->JsonPoint.rppb,
                                                    jc->JsonPoint.lppe, jc->JsonPoint.rppe,
                                                    jc->JsonPoint.lpppb, jc->JsonPoint.rpppb,
                                                    jc->JsonPoint.lpppe, jc->JsonPoint.rpppe,
                                                    jc->JsonPoint.smo2, jc->JsonPoint.thb,
                                                    jc->JsonPoint.rvert, jc->JsonPoint.rcad, jc->JsonPoint.rcontact,
                                                    jc->JsonPoint.tcore,
                                                    jc->JsonPoint.interval);
                                          jc->JsonPoint = RideFilePoint();
                                        }

series_list: series | series_list ',' series ;
series: SECS ':' number                 { jc->JsonPoint.secs = jc->JsonNumber; }
        | KM ':' number                 { jc->JsonPoint.km = jc->JsonNumber; }
        | WATTS ':' number              { jc->JsonPoint.watts = jc->JsonNumber; }
        | NM ':' number                 { jc->JsonPoint.nm = jc->JsonNumber; }
        | CAD ':' number                { jc->JsonPoint.cad = jc->JsonNumber; }
        | KPH ':' number                { jc->JsonPoint.kph = jc->JsonNumber; }
        | HR ':' number                 { jc->JsonPoint.hr = jc->JsonNumber; }
        | ALTITUDE ':' number           { jc->JsonPoint.alt = jc->JsonNumber; }
        | LAT ':' number                { jc->JsonPoint.lat = jc->JsonNumber; }
        | LON ':' number                { jc->JsonPoint.lon = jc->JsonNumber; }
        | HEADWIND ':' number           { jc->JsonPoint.headwind = jc->JsonNumber; }
        | SLOPE ':' number              { jc->JsonPoint.slope = jc->JsonNumber; }
        | TEMP ':' number               { jc->JsonPoint.temp = jc->JsonNumber; }
        | LRBALANCE ':' number          { jc->JsonPoint.lrbalance = jc->JsonNumber; }
        | LTE ':' number                { jc->JsonPoint.lte = jc->JsonNumber; }
        | RTE ':' number                { jc->JsonPoint.rte = jc->JsonNumber; }
        | LPS ':' number                { jc->JsonPoint.lps = jc->JsonNumber; }
        | RPS ':' number                { jc->JsonPoint.rps = jc->JsonNumber; }
        | LPCO ':' number               { jc->JsonPoint.lpco = jc->JsonNumber; }
        | RPCO ':' number               { jc->JsonPoint.rpco = jc->JsonNumber; }
        | LPPB ':' number               { jc->JsonPoint.lppb = jc->JsonNumber; }
        | RPPB ':' number               { jc->JsonPoint.rppb = jc->JsonNumber; }
        | LPPE ':' number               { jc->JsonPoint.lppe = jc->JsonNumber; }
        | RPPE ':' number               { jc->JsonPoint.rppe = jc->JsonNumber; }
        | LPPPB ':' number              { jc->JsonPoint.lpppb = jc->JsonNumber; }
        | RPPPB ':' number              { jc->JsonPoint.rpppb = jc->JsonNumber; }
        | LPPPE ':' number              { jc->JsonPoint.lpppe = jc->JsonNumber; }
        | RPPPE ':' number              { jc->JsonPoint.rpppe = jc->JsonNumber; }
        | SMO2 ':' number               { jc->JsonPoint.smo2 = jc->JsonNumber; }
        | THB ':' number                { jc->JsonPoint.thb = jc->JsonNumber; }
        | RVERT ':' number              { jc->JsonPoint.rvert = jc->JsonNumber; }
        | RCAD ':' number               { jc->JsonPoint.rcad = jc->JsonNumber; }
        | RCON ':' number               { jc->JsonPoint.rcontact = jc->JsonNumber; }
        | string ':' number             { }
        | string ':' string
        ;


/*
 * Primitives
 */
number: JS_INTEGER                         { jc->JsonNumber = QString($1).toInt(); }
        | JS_FLOAT                         { jc->JsonNumber = QString($1).toDouble(); }
        ;

string: JS_STRING                          { jc->JsonString = $1; }
        ;

 string_list: string                       { jc->stringlist << $1; }
            | string_list ',' string       { jc->stringlist << $3; }
            ;

 number_list: number                       { jc->numberlist << QString($1).toDouble(); }
            | number_list ',' number       { jc->numberlist << QString($3).toDouble(); }

%%


static int jsonFileReaderRegistered =
    RideFileFactory::instance().registerReader(
        "json", "GoldenCheetah Json", new JsonFileReader());

RideFile *
JsonFileReader::openRideFile(QFile &file, QStringList &errors, QList<RideFile*>*) const
{
    // Read the entire file into a QString -- we avoid using fopen since it
    // doesn't handle foreign characters well. Instead we use QFile and parse
    // from a QString
    QString contents;
    if (file.exists() && file.open(QFile::ReadOnly | QFile::Text)) {

        // read in the whole thing
        QTextStream in(&file);
        // GC .JSON is stored in UTF-8 with BOM(Byte order mark) for identification
        in.setCodec ("UTF-8");
        contents = in.readAll();
        file.close();

        // check if the text string contains the replacement character for UTF-8 encoding
        // if yes, try to read with Latin1/ISO 8859-1 (assuming this is an "old" non-UTF-8 Json file)
        if (contents.contains(QChar::ReplacementCharacter)) {
           if (file.exists() && file.open(QFile::ReadOnly | QFile::Text)) {
             QTextStream in(&file);
             in.setCodec ("ISO 8859-1");
             contents = in.readAll();
             file.close();
           }
         }

    } else {

        errors << "unable to open file" + file.fileName();
        return NULL; 
    }

    // create scanner context for reentrant parsing
    JsonContext *jc = new JsonContext;
    JsonRideFilelex_init(&scanner);

    // inform the parser/lexer we have a new file
    JsonRideFile_setString(contents, scanner);

    // setup
    jc->JsonRide = new RideFile;
    jc->JsonRideFileerrors.clear();

    // set to non-zero if you want to
    // to debug the yyparse() state machine
    // sending state transitions to stderr
    //yydebug = 1;

    // parse it
    JsonRideFileparse(jc);

    // clean up
    JsonRideFilelex_destroy(scanner);

    // Only get errors so fail if we have any
    // and always delete context now we're done
    if (errors.count()) {
        errors << jc->JsonRideFileerrors;
        delete jc->JsonRide;
        delete jc;
        return NULL;
    }

    RideFile *returning = jc->JsonRide;
    delete jc;
    return returning;
}

QByteArray
JsonFileReader::toByteArray(Context *, const RideFile *ride, bool withAlt, bool withWatts, bool withHr, bool withCad) const
{
    QString out;

    // start of document and ride
    out += "{\n\t\"RIDE\":{\n";

    // first class variables
    out += "\t\t\"STARTTIME\":\"" + protect(ride->startTime().toUTC().toString(DATETIME_FORMAT)) + "\",\n";
    out += "\t\t\"RECINTSECS\":" + QString("%1").arg(ride->recIntSecs()) + ",\n";
    out += "\t\t\"DEVICETYPE\":\"" + protect(ride->deviceType()) + "\",\n";
    out += "\t\t\"IDENTIFIER\":\"" + protect(ride->id()) + "\"";

    //
    // OVERRIDES
    //
    bool nonblanks = false; // if an override has been deselected it may be blank
                            // so we only output the OVERRIDES section if we find an
                            // override whilst iterating over the QMap

    if (ride->metricOverrides.count()) {


        QMap<QString,QMap<QString, QString> >::const_iterator k;
        for (k=ride->metricOverrides.constBegin(); k != ride->metricOverrides.constEnd(); k++) {

            if (nonblanks == false) {
                out += ",\n\t\t\"OVERRIDES\":[\n";
                nonblanks = true;

            }
            // begin of overrides
            out += "\t\t\t{ \"" + k.key() + "\":{ ";

            // key/value pairs
            QMap<QString, QString>::const_iterator j;
            for (j=k.value().constBegin(); j != k.value().constEnd(); j++) {

                // comma separated
                out += "\"" + j.key() + "\":\"" + j.value() + "\"";
                if (std::next(j) != k.value().constEnd()) out += ", ";
            }
            if (std::next(k) != ride->metricOverrides.constEnd()) out += " }},\n";
            else out += " }}\n";
        }

        if (nonblanks == true) {
            // end of the overrides
            out += "\t\t]";
        }
    }

    //
    // TAGS
    //
    if (ride->tags().count()) {

        out += ",\n\t\t\"TAGS\":{\n";

        QMap<QString,QString>::const_iterator i;
        for (i=ride->tags().constBegin(); i != ride->tags().constEnd(); i++) {

                out += "\t\t\t\"" + i.key() + "\":\"" + protect(i.value()) + "\"";
<<<<<<< HEAD
                if (std::next(i) != ride->tags().constEnd()) out += ",\n";
                else out += "\n";
=======
                if (i+1 != ride->tags().constEnd()) out += ",\n";
        }

        foreach(RideFileInterval *inter, ride->intervals()) {
            bool first=true;
            QMap<QString,QString>::const_iterator i;
            for (i=inter->tags().constBegin(); i != inter->tags().constEnd(); i++) {

                    if (first) {
                        out += ",\n";
                        first=false;
                    }
                    out += "\t\t\t\"" + inter->name + "##" + i.key() + "\":\"" + protect(i.value()) + "\"";
                    if (i+1 != inter->tags().constEnd()) out += ",\n";
            }
>>>>>>> d71bb540
        }

        // end of the tags
        out += "\n\t\t}";
    }

    //
    // INTERVALS
    //
    if (!ride->intervals().empty()) {

        out += ",\n\t\t\"INTERVALS\":[\n";
        bool first = true;

        foreach (RideFileInterval *i, ride->intervals()) {
            if (first) first=false;
            else out += ",\n";

            out += "\t\t\t{ ";
            out += "\"NAME\":\"" + protect(i->name) + "\"";
            out += ", \"START\": " + QString("%1").arg(i->start);
            out += ", \"STOP\": " + QString("%1").arg(i->stop);
            out += ", \"COLOR\":" + QString("\"%1\"").arg(i->color.name());
            out += ", \"PTEST\":\"" + QString("%1").arg(i->test ? "true" : "false") + "\" }";
        }
        out += "\n\t\t]";
    }

    //
    // CALIBRATION
    //
    if (!ride->calibrations().empty()) {

        out += ",\n\t\t\"CALIBRATIONS\":[\n";
        bool first = true;

        foreach (RideFileCalibration *i, ride->calibrations()) {
            if (first) first=false;
            else out += ",\n";

            out += "\t\t\t{ ";
            out += "\"NAME\":\"" + protect(i->name) + "\"";
            out += ", \"START\": " + QString("%1").arg(i->start);
            out += ", \"VALUE\": " + QString("%1").arg(i->value) + " }";
        }
        out += "\n\t\t]";
    }

    //
    // REFERENCES
    //
    if (!ride->referencePoints().empty()) {

        out += ",\n\t\t\"REFERENCES\":[\n";
        bool first = true;

        foreach (RideFilePoint *p, ride->referencePoints()) {
            if (first) first=false;
            else out += ",\n";

            out += "\t\t\t{ ";

            if (p->watts > 0) out += " \"WATTS\":" + QString("%1").arg(p->watts);
            if (p->cad > 0) out += " \"CAD\":" + QString("%1").arg(p->cad);
            if (p->hr > 0) out += " \"HR\":"  + QString("%1").arg(p->hr);
            if (p->secs > 0) out += " \"SECS\":" + QString("%1").arg(p->secs);

            // sample points in here!
            out += " }";
        }
        out +="\n\t\t]";
    }

    //
    // SAMPLES
    //
    if (ride->dataPoints().count()) {

        out += ",\n\t\t\"SAMPLES\":[\n";
        bool first = true;

        foreach (RideFilePoint *p, ride->dataPoints()) {

            if (first) first=false;
            else out += ",\n";

            out += "\t\t\t{ ";

            // always store time
            out += "\"SECS\":" + QString("%1").arg(p->secs);

            if (ride->areDataPresent()->km) out += ", \"KM\":" + QString("%1").arg(p->km);
            if (ride->areDataPresent()->watts && withWatts) out += ", \"WATTS\":" + QString("%1").arg(p->watts);
            if (ride->areDataPresent()->nm) out += ", \"NM\":" + QString("%1").arg(p->nm);
            if (ride->areDataPresent()->cad && withCad) out += ", \"CAD\":" + QString("%1").arg(p->cad);
            if (ride->areDataPresent()->kph) out += ", \"KPH\":" + QString("%1").arg(p->kph);
            if (ride->areDataPresent()->hr && withHr) out += ", \"HR\":"  + QString("%1").arg(p->hr);
            if (ride->areDataPresent()->alt && withAlt)
			    out += ", \"ALT\":" + QString("%1").arg(p->alt, 0, 'g', 11);
            if (ride->areDataPresent()->lat)
                out += ", \"LAT\":" + QString("%1").arg(p->lat, 0, 'g', 11);
            if (ride->areDataPresent()->lon)
                out += ", \"LON\":" + QString("%1").arg(p->lon, 0, 'g', 11);
            if (ride->areDataPresent()->headwind) out += ", \"HEADWIND\":" + QString("%1").arg(p->headwind);
            if (ride->areDataPresent()->slope) out += ", \"SLOPE\":" + QString("%1").arg(p->slope);
            if (ride->areDataPresent()->temp && p->temp != RideFile::NA) out += ", \"TEMP\":" + QString("%1").arg(p->temp);
            if (ride->areDataPresent()->lrbalance && p->lrbalance != RideFile::NA) out += ", \"LRBALANCE\":" + QString("%1").arg(p->lrbalance);
            if (ride->areDataPresent()->lte) out += ", \"LTE\":" + QString("%1").arg(p->lte);
            if (ride->areDataPresent()->rte) out += ", \"RTE\":" + QString("%1").arg(p->rte);
            if (ride->areDataPresent()->lps) out += ", \"LPS\":" + QString("%1").arg(p->lps);
            if (ride->areDataPresent()->rps) out += ", \"RPS\":" + QString("%1").arg(p->rps);
            if (ride->areDataPresent()->lpco) out += ", \"LPCO\":" + QString("%1").arg(p->lpco);
            if (ride->areDataPresent()->rpco) out += ", \"RPCO\":" + QString("%1").arg(p->rpco);
            if (ride->areDataPresent()->lppb) out += ", \"LPPB\":" + QString("%1").arg(p->lppb);
            if (ride->areDataPresent()->rppb) out += ", \"RPPB\":" + QString("%1").arg(p->rppb);
            if (ride->areDataPresent()->lppe) out += ", \"LPPE\":" + QString("%1").arg(p->lppe);
            if (ride->areDataPresent()->rppe) out += ", \"RPPE\":" + QString("%1").arg(p->rppe);
            if (ride->areDataPresent()->lpppb) out += ", \"LPPPB\":" + QString("%1").arg(p->lpppb);
            if (ride->areDataPresent()->rpppb) out += ", \"RPPPB\":" + QString("%1").arg(p->rpppb);
            if (ride->areDataPresent()->lpppe) out += ", \"LPPPE\":" + QString("%1").arg(p->lpppe);
            if (ride->areDataPresent()->rpppe) out += ", \"RPPPE\":" + QString("%1").arg(p->rpppe);
            if (ride->areDataPresent()->smo2) out += ", \"SMO2\":" + QString("%1").arg(p->smo2);
            if (ride->areDataPresent()->thb) out += ", \"THB\":" + QString("%1").arg(p->thb);
            if (ride->areDataPresent()->rcad) out += ", \"RCAD\":" + QString("%1").arg(p->rcad);
            if (ride->areDataPresent()->rvert) out += ", \"RVERT\":" + QString("%1").arg(p->rvert);
            if (ride->areDataPresent()->rcontact) out += ", \"RCON\":" + QString("%1").arg(p->rcontact);

            // sample points in here!
            out += " }";
        }
        out +="\n\t\t]";
    }

    //
    // XDATA
    //
    if (const_cast<RideFile*>(ride)->xdata().count()) {
        // output the xdata series
        out += ",\n\t\t\"XDATA\":[\n";

        bool first = true;
        QMapIterator<QString,XDataSeries*> xdata(const_cast<RideFile*>(ride)->xdata());
        xdata.toFront();
        while(xdata.hasNext()) {

            // iterate
            xdata.next();

            XDataSeries *series = xdata.value();

            // does it have values names?
            if (series->valuename.isEmpty()) continue;

            if (!first) out += ",\n";
            out += "\t\t{\n";

            // series name
            out += "\t\t\t\"NAME\" : \"" + xdata.key() + "\",\n";

            // value names
            if (series->valuename.count() > 1) {
                out += "\t\t\t\"VALUES\" : [ ";
                bool firstv=true;
                foreach(QString x, series->valuename) {
                    if (!firstv) out += ", ";
                    out += "\"" + x + "\"";
                    firstv=false;
                }
                out += " ]";
            } else {
                out += "\t\t\t\"VALUE\" : \"" + series->valuename[0] + "\"";
            }

            // unit names
            if (series->unitname.count() > 1) {
                out += ",\n\t\t\t\"UNITS\" : [ ";
                bool firstv=true;
                foreach(QString x, series->unitname) {
                    if (!firstv) out += ", ";
                    out += "\"" + x + "\"";
                    firstv=false;
                }
                out += " ]";
            } else {
                if (series->unitname.count() > 0) out += ",\n\t\t\t\"UNIT\" : \"" + series->unitname[0] + "\"";
            }

            // samples
            if (series->datapoints.count()) {
                out += ",\n\t\t\t\"SAMPLES\" : [\n";

                bool firsts=true;
                foreach(XDataPoint *p, series->datapoints) {
                    if (!firsts) out += ",\n";

                    // multi value sample
                    if (series->valuename.count()>1) {

                        out += "\t\t\t\t{ \"SECS\":"+QString("%1").arg(p->secs) +", "
                            + "\"KM\":"+QString("%1").arg(p->km) + ", "
                            + "\"VALUES\":[ ";

                        bool firstvv=true;
                        for(int i=0; i<series->valuename.count(); i++) {
                            if (!firstvv) out += ", ";
                            out += QString("%1").arg(p->number[i]);
                            firstvv=false;
                         }
                         out += " ] }";

                    } else {

                        out += "\t\t\t\t{ \"SECS\":"+QString("%1").arg(p->secs) + ", "
                            + "\"KM\":"+QString("%1").arg(p->km) + ", "
                            + "\"VALUE\":" + QString("%1").arg(p->number[0]) + " }";
                    }
                    firsts = false;
                }

                out += "\n\t\t\t]\n";
            } else {
                out += "\n";
            }

            out += "\t\t}";

            // now do next
            first = false;
        }

        out += "\n\t\t]";
    }

    // end of ride and document
    out += "\n\t}\n}\n";

    return out.toUtf8();
}

// Writes valid .json (validated at www.jsonlint.com)
bool
JsonFileReader::writeRideFile(Context *context, const RideFile *ride, QFile &file) const
{
    // can we open the file for writing?
    if (!file.open(QIODevice::WriteOnly)) return false;

    // truncate existing
    file.resize(0);

    QByteArray xml = toByteArray(context, ride, true, true, true, true);

    // setup streamer
    QTextStream out(&file);
    // unified codepage and BOM for identification on all platforms
    out.setCodec("UTF-8");
    out.setGenerateByteOrderMark(true);

    out << xml;
    out.flush();

    // close
    file.close();

    return true;
}<|MERGE_RESOLUTION|>--- conflicted
+++ resolved
@@ -529,11 +529,7 @@
         for (i=ride->tags().constBegin(); i != ride->tags().constEnd(); i++) {
 
                 out += "\t\t\t\"" + i.key() + "\":\"" + protect(i.value()) + "\"";
-<<<<<<< HEAD
                 if (std::next(i) != ride->tags().constEnd()) out += ",\n";
-                else out += "\n";
-=======
-                if (i+1 != ride->tags().constEnd()) out += ",\n";
         }
 
         foreach(RideFileInterval *inter, ride->intervals()) {
@@ -546,9 +542,8 @@
                         first=false;
                     }
                     out += "\t\t\t\"" + inter->name + "##" + i.key() + "\":\"" + protect(i.value()) + "\"";
-                    if (i+1 != inter->tags().constEnd()) out += ",\n";
+                    if (std::next(i) != inter->tags().constEnd()) out += ",\n";
             }
->>>>>>> d71bb540
         }
 
         // end of the tags
